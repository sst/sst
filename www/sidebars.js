module.exports = {
  docs: [
    {
      " ": [
        "index",
        "what-is-sst",
        "quick-start",
        {
          type: "category",
          label: "Frontends",
          collapsible: true,
          collapsed: false,
          link: {type: "doc", id: "frontends/index"},
          items: [
            "frontends/nextjs",
            "frontends/remix",
            "frontends/astro",
            "frontends/solid",
            "frontends/static-sites",
          ]
        },
      ]
    },
    {
      Features: [
        {
          type: "category",
          label: "Databases",
          collapsible: true,
          collapsed: true,
          link: {type: "doc", id: "databases/index"},
          items: [
            "databases/postgresql",
            "databases/dynamodb",
          ]
        },
        "apis",
        "auth",
        {
          type: "category",
          label: "Jobs",
          collapsible: true,
          collapsed: true,
          link: {type: "doc", id: "jobs/index"},
          items: [
            "jobs/cron-jobs",
            "jobs/long-running-jobs",
          ]
        },
        "config",
        "queues",
        "file-uploads",
      ]
    },
    {
      "How-Tos": [
        {
          type: "category",
          label: "Local Dev",
          collapsible: true,
          collapsed: true,
          items: [
            "live-lambda-development",
            "console",
            "editor-integration",
          ]
        },
        "testing",
        "resource-binding",
        "going-to-production",
        "working-with-your-team",
        {
          type: "category",
          label: "Advanced",
          collapsible: true,
          collapsed: true,
          items: [
            "advanced/monitoring",
            "advanced/source-maps",
            "advanced/extending-sst",
            "advanced/removal-policy",
            "advanced/lambda-layers",
            "advanced/iam-credentials",
            "advanced/tagging-resources",
            "advanced/importing-resources",
            "advanced/connecting-via-proxy",
            "advanced/permission-boundary",
            "advanced/cross-stack-references",
            "advanced/linting-and-type-checking",
            "advanced/customizing-ssm-parameters",
            //"advanced/monorepo-project-structure",
            "advanced/environment-specific-resources"
          ]
        },
      ]
    },
    {
      Info: [
        "known-issues",
        "upgrade-guide",
        "design-principles",
        "anonymous-telemetry",
        "faq"
      ]
    },
    {
      "Migrating From": ["migrating/cdk", "migrating/serverless-framework"]
    },
    {
      Reference: [
        {
          type: "link",
          label: "Constructs",
          href: "/constructs"
        },
        {
          type: "link",
          label: "Clients",
          href: "/clients"
        },
      ]
    },
    {
      CLI: [
        "packages/sst",
        "packages/sst-env",
        "packages/create-sst",
      ]
    }
  ],
  learn: [
    "learn/index",
    {
      type: "category",
      label: "1 - Installation",
      items: [
        "learn/create-a-new-project",
        "learn/project-structure",
        "learn/initialize-the-database",
        "learn/start-the-frontend",
        "learn/breakpoint-debugging"
      ]
    },
    {
      type: "category",
      label: "2 - Add a New Feature",
      items: [
        "learn/domain-driven-design",
        "learn/write-to-the-database",
      ]
    },
    {
      type: "category",
      label: "3 - Add to the API",
      items: [
        "learn/graphql-api",
        "learn/add-api-types",
        "learn/queries-and-mutations"
      ]
    },
    {
      type: "category",
      label: "4 - Update the Frontend",
      items: [
        "learn/render-queries",
        "learn/make-updates",
      ]
    },
    {
      type: "category",
      label: "5 - Deployment",
      items: [
        "learn/deploy-to-prod",
      ]
    }
  ],
  constructsv0: [
    {
      " ": ["constructs/v0/index", "constructs/v0/migration"]
    },
    {
      Constructs: [
        "constructs/v0/Api",
        "constructs/v0/App",
        "constructs/v0/RDS",
        "constructs/v0/Cron",
        "constructs/v0/Auth",
        "constructs/v0/Table",
        "constructs/v0/Topic",
        "constructs/v0/Stack",
        "constructs/v0/Script", // shorter in length viewed in browser
        "constructs/v0/Queue",
        "constructs/v0/Bucket",
        "constructs/v0/Function",
        "constructs/v0/EventBus",
        "constructs/v0/StaticSite", // shorter in length viewed in browser
        "constructs/v0/NextjsSite",
        "constructs/v0/AppSyncApi",
        "constructs/v0/GraphQLApi",
        "constructs/v0/ViteStaticSite", // shorter in length viewed in browser
        "constructs/v0/KinesisStream", // shorter in length viewed in browser
        "constructs/v0/WebSocketApi",
        "constructs/v0/ReactStaticSite",
        "constructs/v0/ApiGatewayV1Api"
      ]
    },
    {
      Util: ["constructs/v0/Permissions"]
    },
    {
      Internals: ["constructs/v0/DebugApp", "constructs/v0/DebugStack"]
    }
  ],
  constructs: [
    {
      " ": [
        "constructs/index",
        {
          type: "link",
          label: "v0 Constructs",
          href: "/constructs/v0"
        },
        {
          type: "link",
          label: "Migrate to v1.0",
          href: "/constructs/v0/migration"
        }
      ]
    },
    {
      Core: [
        "constructs/App",
        "constructs/Stack",
        "constructs/Function",
        {
          type: "category",
          label: "Config",
          collapsible: true,
          collapsed: true,
          items: [
            "constructs/Secret",
            "constructs/Parameter",
          ],
        }
      ],
<<<<<<< HEAD
      Api: [
        "constructs/Api",
        "constructs/AppSyncApi",
        "constructs/WebSocketApi"
      ],
=======
>>>>>>> f37521f7
      Frontend: [
        "constructs/StaticSite",
        "constructs/NextjsSite",
        "constructs/RemixSite",
<<<<<<< HEAD
=======
        "constructs/AstroSite",
        "constructs/SolidStartSite",
>>>>>>> f37521f7
      ],
      Database: ["constructs/RDS", "constructs/Table"],
      Api: [
        "constructs/Api",
        "constructs/AppSyncApi",
        "constructs/WebSocketApi"
      ],
      Async: [
        "constructs/Job",
        "constructs/Cron",
        "constructs/Topic",
        "constructs/Queue",
        "constructs/EventBus",
        "constructs/KinesisStream"
      ],
      Storage: ["constructs/Bucket"],
      Auth: ["constructs/Auth", "constructs/Cognito"],
      Types: [
        "constructs/Size",
        "constructs/Duration",
        "constructs/Permissions"
      ],
      Other: [
        "constructs/Script",
        "constructs/DebugApp",
        "constructs/DebugStack",
        "constructs/GraphQLApi",
        "constructs/ViteStaticSite",
        "constructs/ReactStaticSite",
        "constructs/ApiGatewayV1Api"
      ]
    }
  ],
  clients: [
    {
      " ": [
        "clients/index",
      ],
      Modules: [
        "clients/api",
        "clients/rds",
        "clients/job",
        "clients/site",
        "clients/auth",
        "clients/table",
        "clients/topic",
        "clients/config",
        "clients/queue",
        "clients/bucket",
        "clients/graphql",
        "clients/function",
        "clients/event-bus",
        "clients/kinesis-stream",
      ]
    },
  ],
};<|MERGE_RESOLUTION|>--- conflicted
+++ resolved
@@ -243,23 +243,12 @@
           ],
         }
       ],
-<<<<<<< HEAD
-      Api: [
-        "constructs/Api",
-        "constructs/AppSyncApi",
-        "constructs/WebSocketApi"
-      ],
-=======
->>>>>>> f37521f7
       Frontend: [
         "constructs/StaticSite",
         "constructs/NextjsSite",
         "constructs/RemixSite",
-<<<<<<< HEAD
-=======
         "constructs/AstroSite",
         "constructs/SolidStartSite",
->>>>>>> f37521f7
       ],
       Database: ["constructs/RDS", "constructs/Table"],
       Api: [
