---
title: What is SST
description: "A high-level overview of SST in plain english."
---

import styles from "./video.module.css";
import HeadlineText from "@site/src/components/HeadlineText";

<HeadlineText>

SST is a framework that makes it easy to build modern full-stack applications on AWS.

</HeadlineText>

Deploy a serverless Next.js, Remix, Astro, or Solid site to your AWS account and add any backend feature to it.

---

## Frontend

Start by defining, **_in code_**, the frontend you are using. SST supports the following.

---

### Next.js

```ts
new NextjsSite(stack, "site", {
  path: "web",
  customDomain: "my-next-app.com",
});
```

Behind the scenes, [`NextjsSite`](constructs/NextjsSite.md) will create the infrastructure to host your serverless [Next.js](https://nextjs.org/) app on AWS. Including [Lambda functions](https://aws.amazon.com/lambda/) for SSR, [edge functions](https://aws.amazon.com/lambda/edge/) for Middleware, a [CDN](https://aws.amazon.com/cloudfront/), and an [S3 bucket](https://aws.amazon.com/s3/) for static assets.

---

### Remix

Similarly there's [`RemixSite`](constructs/RemixSite.md) for [Remix](https://remix.run).

```ts
new RemixSite(stack, "site", {
  path: "web",
  customDomain: "my-remix-app.com",
});
```

---

### Astro

Or the [`AstroSite`](constructs/AstroSite.md) for [Astro](https://astro.build).

```ts
new AstroSite(stack, "site", {
  path: "web",
  customDomain: "my-astro-app.com",
});
```

---

### Solid

And the [`SolidStartSite`](constructs/SolidStartSite.md) for [Solid](https://www.solidjs.com).

```ts
new SolidSite(stack, "site", {
  path: "web",
  customDomain: "my-solid-app.com",
});
```

---

### Static sites

There's also the [`StaticSite`](constructs/StaticSite.md) for any static site builder.

```ts
new StaticSite(stack, "site", {
  path: "web",
  buildOutput: "dist",
  buildCommand: "npm run build",
  customDomain: "my-static-site.com",
});
```

Just specify the build command and point to where the output is generated.

---

## Infrastructure

The above snippets are a way of defining the features of your application in code. You can define any feature of your application, not just the frontend.

You can add backend features like APIs, databases, cron jobs, and more. All **without ever using the AWS Console**.

Let's look at it in detail.

---

#### Constructs

These snippets are called [**Constructs**](constructs/index.md). They are **TypeScript** or **JavaScript** classes, where each class corresponds to a feature that can be configured it through its props.

```ts
const site = new NextjsSite(stack, "site", {
  /** props **/
});
```

We recommend using TypeScript because it allows for **full type safety** while configuring your application.

---

#### Stacks

Constructs are grouped into stacks. They allow you to organize the infrastructure in your application.

```ts title="stacks/Web.ts"
export function Web({ stack }: StackContext) {
  const site = new NextjsSite(stack, "site");
}
```

Each stack is just a function that creates a set of constructs.

---

#### App

Finally, you add all your stacks to your app.

```ts title="stacks/index.ts"
export default function main(app: App) {
  app.stack(Database).stack(Api).stack(Web);
}
```

SST will call this `main` function and create all the infrastructure.

Now let's look at how you can add the backend for your app with these constructs.

---

## Backend

SST has constructs for most backend features. And you can even use any AWS service in your app.

---

### APIs

For example, with the [`Api`](constructs/Api.md) construct you can define an API in a few lines.

```js
new Api(stack, "API", {
  routes: {
    "GET  /notes": "services/list.main",
    "POST /notes": "services/create.main",
  },
});
```

Behind the scenes, this creates a serverless API using [Amazon API Gateway](https://docs.aws.amazon.com/apigateway/latest/developerguide/welcome.html), where each route points to a Lambda function.

---

### Functions

So when a user hits the `/notes` route in your API.

```ts
"GET /notes": "services/list.main"
```

The `main` function in `services/list.ts` gets executed. The API then responds with what's returned.

```ts title="services/list.ts"
export async function main() {
  return {
    statusCode: 200,
    body: JSON.stringify([
      /** list of notes **/
    ]),
  };
}
```

Your functions can be in **TypeScript**, **JavaScript**, **Python**, **Golang**, **Java**, or **C#**.

---

### Databases

You can add a serverless database to your app. Here the [`RDS`](constructs/RDS.md) construct configures a new [Amazon RDS](https://aws.amazon.com/rds/) serverless PostgreSQL cluster.

```ts
new RDS(stack, "notesDb", {
  engine: "postgresql11.13",
  defaultDatabaseName: "main",
  migrations: "services/migrations",
});
```

In addition to SQL databases, SST also supports [Amazon DynamoDB](constructs/Table.md), a NoSQL serverless database.

---

### Cron jobs

You can add cron jobs to your application with a few lines. Here's a cron job that calls a function every minute.

```ts
new Cron(stack, "cron", {
  schedule: "rate(1 minute)",
  job: "services/cronjob.main",
});
```

SST also has constructs for [**Auth**](constructs/Auth.md), [**Queues**](constructs/Queue.md), [**Pub/Sub**](constructs/Topic.md), [**Data Streams**](constructs/KinesisStream.md), and more.

---

### All AWS services

<<<<<<< HEAD
For the frontend of your application, SST lets you deploy [**Next.js**](constructs/NextjsSite.md) and [**Remix**](constructs/RemixSite.md) apps. Or any [static website](constructs/StaticSite.md).

Here for example, we are defining a [Vite](https://vitejs.dev) static site using the [`StaticSite`](constructs/StaticSite.md) construct.

```ts
new StaticSite(this, "site", {
  path: "web",
  buildCommand: "npm run build",
  buildOutput: "dist",
  customDomain: "my-sst-app.com",
  environment: {
    VITE_API_URL: api.url,
  },
=======
Aside from the features that SST's constructs support, you can **add any AWS service** to your app. This is because SST is built on top of [AWS CDK](https://aws.amazon.com/cdk/) and you can use any CDK construct in SST.

Here we are defining an [Amazon ECS](https://aws.amazon.com/ecs/) cluster with an [AWS CDK construct](https://docs.aws.amazon.com/cdk/api/v2/docs/aws-cdk-lib.aws_ecs_patterns-readme.html).

```ts
import * as ecs from "aws-cdk-lib/aws-ecs";

const cluster = new ecs.Cluster(stack, "Cluster", {
  vpc,
>>>>>>> f37521f7
});
```

This ensures that as your app grows, you'll be able to add any feature you need.

---

## Connecting everything

Once you've added a couple of features, SST can help you connect them together. This is great because you **won't need to hardcode** anything in your app.

---

#### In the frontend

For example, you can grab the endpoint of your API and pass it to Next.js as an environment variable.

```ts {1,6}
const api = new Api(/* ... */);

<<<<<<< HEAD
new StaticSite(this, "site", {
=======
new NextjsSite(stack, "site", {
>>>>>>> f37521f7
  // ...
  environment: {
    API_URL: api.url,
  },
});
```

You can then connect to your API in Next.js without hardcoding the URL.

```ts {2} title="web/pages/index.tsx"
export async function getStaticProps() {
  const notes = await fetch(process.env.API_URL);
  // ...
}
```

---

#### In the backend

Similarly, you can allow your backend functions to securely connect to your infrastructure, through a concept we call [Resource Binding](resource-binding.md). For example, you can _bind_ the PostgreSQL database to the API.

```ts {4}
const rds = new RDS(stack, "notesDb" /* ... */);
const api = new Api(/* ... */);

api.bind([rds]);
```

Now the functions in your API will have **type safe access** to your database.

```ts {6-8} title="services/list.ts"
import { RDS } from "@serverless-stack/node/rds";

export async function main() {
  new ExecuteStatementCommand({
    sql: "select * from notes",
    secretArn: RDS.notesDb.secretArn,
    resourceArn: RDS.notesDb.clusterArn,
    database: RDS.notesDb.defaultDatabaseName,
  });
}
```

Behind the scenes SST also adds the required [**permissions**](https://aws.amazon.com/iam/), so only your API has access to the database.

---

## Project structure

We've looked at a couple of different types of files. Let's take a step back and see what an SST app looks like in practice.

SST applications are monorepo by default.

```
my-sst-app
├─ sst.config.mjs
├─ package.json
├─ services
├─ stacks
└─ web
```

Where the `web/` directory is your frontend, `services/` is the backend, and `stacks/` has your infrastructure definitions.

---

## SST CLI

To help with building and deploying your app, SST comes with a [CLI](packages/sst.md).

---

### Local dev

The [`sst dev`](live-lambda-development.md) command starts a local development environment called [Live Lambda](live-lambda-development.md), that connects directly to AWS. Letting you [set breakpoints and test your functions locally](live-lambda-development.md#debugging-with-vs-code).

```bash
npx sst dev
```

Now you can start your frontend with the [`sst-env`](packages/sst-env.md) command. It'll connect your frontend to the backend by loading all the environment variables.

```bash
cd web
sst-env -- next dev
```

With this you can **make changes to your backend on AWS**, and see them **directly in your frontend**!

---

### SST Console

The `sst dev` CLI also powers a **web based dashboard** called the [SST Console](console.md).

![SST Console homescreen](/img/console/sst-console-homescreen.png)

With the Console you can view and interact with your application in real-time. You can manually invoke functions, view logs, replay invocations, and do things like query your database and run migrations.

---

### Deployment

To deploy your application to AWS, you use the [`sst deploy`](packages/sst.md#deploy-stack) command. It uses your local [IAM credentials](https://docs.aws.amazon.com/general/latest/gr/aws-sec-cred-types.html) and **deploys to your AWS account**.

```bash
npx sst deploy
```

Since everything in your app is connected, this single command is all you need. Once complete, it'll print out your app's URL!

```bash {5}
Stack prod-next-app-my-stack
  Status: deployed
  Outputs:
    ApiEndpoint: https://ck198mfop1.execute-api.us-east-1.amazonaws.com
    SiteUrl: https://my-next-app.com
```

Behind the scenes, it compiles the constructs to [AWS CloudFormation](https://aws.amazon.com/cloudformation/), packages your frontend assets and functions, uploads it to AWS, and creates your app's infrastructure.

---

### Environments

The `sst deploy` command can also deploy your app to a specific _stage_ or environment. This lets you **create separate environments** for development, production, pull-requests, or branches.

```bash
# Deploy to dev
npx sst deploy --stage dev

# Deploy to production
npx sst deploy --stage prod
```

You can use this in your GitHub Actions workflow to generate pull-request based environments.

Or, you can get **automatic preview environments** with [**_SEED_**](https://seed.run), a service built by the SST team.

---

## Starters

To create your first SST app you can use one of our starters with the [`create-sst`](packages/create-sst.md) CLI.

```bash
npm create sst@latest
```

This will set you up with a full-stack TypeScript app with a React frontend, GraphQL API, and a PostgreSQL database.

However, if you are a more advanced user, you can pick one of our minimal templates and use our constructs to build the type of app you need.

---

To get started with SST, [**check out our tutorial**](learn/index.md).<|MERGE_RESOLUTION|>--- conflicted
+++ resolved
@@ -226,21 +226,6 @@
 
 ### All AWS services
 
-<<<<<<< HEAD
-For the frontend of your application, SST lets you deploy [**Next.js**](constructs/NextjsSite.md) and [**Remix**](constructs/RemixSite.md) apps. Or any [static website](constructs/StaticSite.md).
-
-Here for example, we are defining a [Vite](https://vitejs.dev) static site using the [`StaticSite`](constructs/StaticSite.md) construct.
-
-```ts
-new StaticSite(this, "site", {
-  path: "web",
-  buildCommand: "npm run build",
-  buildOutput: "dist",
-  customDomain: "my-sst-app.com",
-  environment: {
-    VITE_API_URL: api.url,
-  },
-=======
 Aside from the features that SST's constructs support, you can **add any AWS service** to your app. This is because SST is built on top of [AWS CDK](https://aws.amazon.com/cdk/) and you can use any CDK construct in SST.
 
 Here we are defining an [Amazon ECS](https://aws.amazon.com/ecs/) cluster with an [AWS CDK construct](https://docs.aws.amazon.com/cdk/api/v2/docs/aws-cdk-lib.aws_ecs_patterns-readme.html).
@@ -250,7 +235,6 @@
 
 const cluster = new ecs.Cluster(stack, "Cluster", {
   vpc,
->>>>>>> f37521f7
 });
 ```
 
@@ -271,11 +255,7 @@
 ```ts {1,6}
 const api = new Api(/* ... */);
 
-<<<<<<< HEAD
-new StaticSite(this, "site", {
-=======
 new NextjsSite(stack, "site", {
->>>>>>> f37521f7
   // ...
   environment: {
     API_URL: api.url,
