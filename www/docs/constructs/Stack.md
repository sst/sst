--- conflicted
+++ resolved
@@ -214,35 +214,6 @@
 
 The region here is the same as the one you can find in the `scope` instance in the constructor.
 
-<<<<<<< HEAD
-=======
-### Setting Permission Boundary
-
-To set permission boundary on all IAM users and roles created in your `Stack` instances.
-
-```js
-import * as iam from 'aws-cdk-lib/aws-iam';
-
-class MyStack extends sst.Stack {
-  constructor(scope, id, props) {
-    super(scope, id, props);
-
-    const boundary = new iam.ManagedPolicy(this, "Boundary", {
-      statements: [
-        new iam.PolicyStatement({
-          effect: iam.Effect.DENY,
-          actions: ["iam:*"],
-          resources: ["*"],
-        }),
-      ],
-    });
-
-    iam.PermissionsBoundary.of(this).apply(boundary);
-  }
-}
-```
-
->>>>>>> f06daf6d
 ## Methods
 
 An instance of `Stack` contains the following methods.
