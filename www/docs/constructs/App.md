--- conflicted
+++ resolved
@@ -270,11 +270,7 @@
 
 Takes [`FunctionProps`](Function.md#functionprops). Or a callback function takes [`cdk.Stack`](https://docs.aws.amazon.com/cdk/api/v2/docs/aws-cdk-lib.Stack.html) and returns [`FunctionProps`](Function.md#functionprops).
 
-<<<<<<< HEAD
-Note that, you can also set the function props using the Stack's [`setDefaultFunctionProps`](Stack.md#setdefaultfunctionprops), and also at the Function's level. Those properties will override the ones set here. Except for the  `environment`, `layers`, and `permissions` properties, they'll be merged.
-=======
 Note that, you can also set function properties using the Stack's [`setDefaultFunctionProps`](Stack.md#setdefaultfunctionprops) and at the Function level. Those properties will override the defaultFunctionProps except for `environment`, `layers`, and `permissions` properties. These will be merged instead.
->>>>>>> a739ea58
 
 ### addDefaultFunctionEnv
 
