--- conflicted
+++ resolved
@@ -22,13 +22,7 @@
     "packages/*"
   ],
   "dependencies": {
-<<<<<<< HEAD
     "puppeteer-core": "20.1.2",
     "@sparticuz/chromium": "113.0.1"
-=======
-    "chrome-aws-lambda": "^10.1.0",
-    "puppeteer": "^20.8.0",
-    "puppeteer-core": "^20.8.0"
->>>>>>> 86a493b4
   }
 }