import { use, StackContext, Api as ApiGateway } from "sst/constructs";
import { Database } from "./Database.js";

export function Api({ stack }: StackContext) {
  const table = use(Database);

  const api = new ApiGateway(stack, "api", {
    defaults: {
      function: {
        bind: [table],
      },
    },
    routes: {
      "POST /graphql": {
        type: "graphql",
        function: {
          handler: "services/functions/graphql/graphql.handler",
        },
        pothos: {
          schema: "services/functions/graphql/schema.ts",
          output: "graphql/schema.graphql",
          commands: [
            "npx genql --output ./graphql/genql --schema ./graphql/schema.graphql --esm",
          ],
        },
<<<<<<< HEAD
        pothos: {
          schema: "services/functions/graphql/schema.ts",
          output: "graphql/schema.graphql",
          commands: [
            "npx genql --output ./graphql/genql --schema ./graphql/schema.graphql --esm",
          ],
        },
=======
>>>>>>> f37521f7
      },
    },
  });

  stack.addOutputs({
    API: api.url,
  });

  return api;
}<|MERGE_RESOLUTION|>--- conflicted
+++ resolved
@@ -23,16 +23,6 @@
             "npx genql --output ./graphql/genql --schema ./graphql/schema.graphql --esm",
           ],
         },
-<<<<<<< HEAD
-        pothos: {
-          schema: "services/functions/graphql/schema.ts",
-          output: "graphql/schema.graphql",
-          commands: [
-            "npx genql --output ./graphql/genql --schema ./graphql/schema.graphql --esm",
-          ],
-        },
-=======
->>>>>>> f37521f7
       },
     },
   });
