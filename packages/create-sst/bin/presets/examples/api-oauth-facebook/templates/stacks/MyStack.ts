--- conflicted
+++ resolved
@@ -2,11 +2,7 @@
 import {
   Api,
   Cognito,
-<<<<<<< HEAD
-  StaticSite
-=======
   StaticSite,
->>>>>>> f37521f7
   StackContext,
 } from "@serverless-stack/resources";
 
@@ -16,18 +12,22 @@
     cdk: {
       userPoolClient: {
         supportedIdentityProviders: [
-          cognito.UserPoolClientIdentityProvider.FACEBOOK
+          cognito.UserPoolClientIdentityProvider.FACEBOOK,
         ],
         oAuth: {
           callbackUrls: [
-            app.stage === "prod" ? "prodDomainNameUrl" : "http://localhost:3000"
+            app.stage === "prod"
+              ? "prodDomainNameUrl"
+              : "http://localhost:3000",
           ],
           logoutUrls: [
-            app.stage === "prod" ? "prodDomainNameUrl" : "http://localhost:3000"
-          ]
-        }
-      }
-    }
+            app.stage === "prod"
+              ? "prodDomainNameUrl"
+              : "http://localhost:3000",
+          ],
+        },
+      },
+    },
   });
 
   // Throw error if App ID & secret are not provided
@@ -44,8 +44,8 @@
       userPool: auth.cdk.userPool,
       attributeMapping: {
         email: cognito.ProviderAttribute.FACEBOOK_EMAIL,
-        givenName: cognito.ProviderAttribute.FACEBOOK_NAME
-      }
+        givenName: cognito.ProviderAttribute.FACEBOOK_NAME,
+      },
     }
   );
 
@@ -55,8 +55,8 @@
   // Create a cognito userpool domain
   const domain = auth.cdk.userPool.addDomain("AuthDomain", {
     cognitoDomain: {
-      domainPrefix: `${app.stage}-fb-demo-auth-domain`
-    }
+      domainPrefix: `${app.stage}-fb-demo-auth-domain`,
+    },
   });
 
   // Create a HTTP API
@@ -66,20 +66,20 @@
         type: "user_pool",
         userPool: {
           id: auth.userPoolId,
-          clientIds: [auth.userPoolClientId]
-        }
-      }
+          clientIds: [auth.userPoolClientId],
+        },
+      },
     },
     defaults: {
-      authorizer: "userPool"
+      authorizer: "userPool",
     },
     routes: {
       "GET /private": "functions/private.handler",
       "GET /public": {
         function: "functions/public.handler",
-        authorizer: "none"
-      }
-    }
+        authorizer: "none",
+      },
+    },
   });
 
   // Allow authenticated users invoke API
@@ -96,8 +96,8 @@
       VITE_APP_REGION: app.region,
       VITE_APP_USER_POOL_ID: auth.userPoolId,
       VITE_APP_IDENTITY_POOL_ID: auth.cognitoIdentityPoolId!,
-      VITE_APP_USER_POOL_CLIENT_ID: auth.userPoolClientId
-    }
+      VITE_APP_USER_POOL_CLIENT_ID: auth.userPoolClientId,
+    },
   });
 
   // Show the endpoint in the output
@@ -105,6 +105,6 @@
     api_url: api.url,
     auth_client_id: auth.userPoolClientId,
     auth_domain: `https://${domain.domainName}.auth.${app.region}.amazoncognito.com`,
-    site_url: site.url
+    site_url: site.url,
   });
 }