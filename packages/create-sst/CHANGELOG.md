# create-sst

<<<<<<< HEAD
=======
## 1.9.4

## 1.9.3

### Patch Changes

- [`db955a264`](https://github.com/serverless-stack/sst/commit/db955a2644c436e0ba2600289e7e2a74c4753791) Thanks [@thdxr](https://github.com/thdxr)! - Fix node-fetch import

## 1.9.2

### Patch Changes

- [`ba4044adb`](https://github.com/serverless-stack/sst/commit/ba4044adb25570ab671479901878d9003798cba5) Thanks [@thdxr](https://github.com/thdxr)! - Switch to node-fetch from undici to avoid node 16.5 requirement

>>>>>>> 68f9fb12
## 1.9.1

### Patch Changes

- [`c24c50513`](https://github.com/serverless-stack/sst/commit/c24c50513a2da1b553d800a2a8ebe329d802d062) Thanks [@thdxr](https://github.com/thdxr)! - Updated create-sst to use new Config module and provided example of a sample integration test

## 1.9.0

## 1.8.4

## 1.8.3

## 1.8.2

## 1.8.1

## 1.8.0

### Minor Changes

- [#1957](https://github.com/serverless-stack/sst/pull/1957) [`989a4f516`](https://github.com/serverless-stack/sst/commit/989a4f516175c2e51a649acad4478d3eec5319f1) Thanks [@fwang](https://github.com/fwang)! - Release Config

## 1.7.0

### Patch Changes

- [`69fc4c929`](https://github.com/serverless-stack/sst/commit/69fc4c9297f917c37153a4e50d3c7cfa2af90115) Thanks [@fwang](https://github.com/fwang)! - create-sst: normalize app name to be compatible with stack names

## 1.6.10

## 1.6.9

## 1.6.8

## 1.6.7

## 1.6.6

## 1.6.5

## 1.6.4

## 1.6.3

### Patch Changes

- [`51efb4ff5`](https://github.com/serverless-stack/sst/commit/51efb4ff508f0b32fcf69f583ab48a623397f629) Thanks [@thdxr](https://github.com/thdxr)! - create-sst stack should be ESM by default

## 1.6.2

### Patch Changes

- [`3c135fb0d`](https://github.com/serverless-stack/sst/commit/3c135fb0d4d8994b997f99e833676ab9a6217c79) Thanks [@thdxr](https://github.com/thdxr)! - Add initial questions to create-sst

* [`05fc58ea0`](https://github.com/serverless-stack/sst/commit/05fc58ea058fc5601ff5e7084aaa848f2a7fc083) Thanks [@thdxr](https://github.com/thdxr)! - Fix typos in create-sst for graphql stack

## 1.6.1

## 1.6.0

## 1.5.2

### Patch Changes

- [#1896](https://github.com/serverless-stack/sst/pull/1896) [`5ed4f185b`](https://github.com/serverless-stack/sst/commit/5ed4f185b3441a0b5b637f0fbe640f8427daf2c9) Thanks [@fwang](https://github.com/fwang)! - Examples: updated Remix example to demonstrate quering DyanmoDB table

## 1.5.1

## 1.5.0

## 1.4.1

## 1.4.0

## 1.3.0

## 1.2.36

### Patch Changes

- [`61b63d542`](https://github.com/serverless-stack/sst/commit/61b63d542702fa27b0ab339822bbf412cc9c6869) Thanks [@thdxr](https://github.com/thdxr)! - Better demonstrate Go functions

* [`d8f3ac70e`](https://github.com/serverless-stack/sst/commit/d8f3ac70ef9494ec792b1ef8dc40211fdc502ca8) Thanks [@thdxr](https://github.com/thdxr)! - Allow latest typescript in create-sst

## 1.2.35

### Patch Changes

- [`d8b082914`](https://github.com/serverless-stack/sst/commit/d8b0829141dda4cdc816720d6966295469934beb) Thanks [@thdxr](https://github.com/thdxr)! - Cleanup some issues with create-sst templates

## 1.2.34

### Patch Changes

- [`611f80ab5`](https://github.com/serverless-stack/sst/commit/611f80ab5fbc5dd4d18c1ac9398de9f0c6067e2a) Thanks [@thdxr](https://github.com/thdxr)! - Fix issues with DynamoDB starter

## 1.2.33

### Patch Changes

- [`cf0f81a77`](https://github.com/serverless-stack/sst/commit/cf0f81a778bf17d118ea4ca9e3996fdde420ed66) Thanks [@thdxr](https://github.com/thdxr)! - Flip create-sst to default to new stack

## 1.2.32

## 1.2.31

### Patch Changes

- [`8a980a704`](https://github.com/serverless-stack/sst/commit/8a980a70487c113f97cc574b144c24f4a72db51b) Thanks [@thdxr](https://github.com/thdxr)! - Fix issue with cloning examples using `create-sst`

## 1.2.30

### Patch Changes

- [`8908e35b5`](https://github.com/serverless-stack/sst/commit/8908e35b5ff0809b4afcb95bfa1368e2b24ad854) Thanks [@thdxr](https://github.com/thdxr)! - Fix issue with create-sst when using minimal starters

## 1.2.29

### Patch Changes

- [#1839](https://github.com/serverless-stack/sst/pull/1839) [`75145db8`](https://github.com/serverless-stack/sst/commit/75145db83f89e60694685b99c76851ca95d988e4) Thanks [@thdxr](https://github.com/thdxr)! - Warm up RDS instance on sst start in case it's asleep

## 1.2.28

## 1.2.27

## 1.2.26

## 1.2.25

## 1.2.24

## 1.2.23

## 1.2.22

## 1.2.21

## 1.2.20

## 1.2.19

## 1.2.18

## 1.2.17

### Patch Changes

- [`d67795d5`](https://github.com/serverless-stack/sst/commit/d67795d5898a382123998955e8f9bb9c830e413d) Thanks [@fwang](https://github.com/fwang)! - Examples: update .gitignore

## 1.2.16

## 1.2.15

## 1.2.14

## 1.2.13

## 1.2.12

## 1.2.11

### Patch Changes

- [`6bf80a89`](https://github.com/serverless-stack/sst/commit/6bf80a89249cbb7b6b662988d33dcc3ef1ba7fa4) Thanks [@thdxr](https://github.com/thdxr)! - Workaround for npm not allowing gitingore files for starters

## 1.2.10

## 1.2.9

## 1.2.8

## 1.2.7

## 1.2.6

## 1.2.5

### Patch Changes

- [#1712](https://github.com/serverless-stack/sst/pull/1712) [`545b9ffe`](https://github.com/serverless-stack/sst/commit/545b9ffe20f1a86ca98752750942e75650a405e7) Thanks [@outaTiME](https://github.com/outaTiME)! - Example: fix responseType in simple Lambda authorizer example

## 1.2.4

## 1.2.3

## 1.2.2

## 1.2.1

## 1.2.0

## 1.1.2

## 1.1.1

### Patch Changes

- [`eb009dae`](https://github.com/serverless-stack/sst/commit/eb009dae1e182647aa9e76dacfff7d09a877b731) Thanks [@thdxr](https://github.com/thdxr)! - Update starters + examples to node16

## 1.1.0

### Minor Changes

- 5860eb64: Update CDK to 2.24.0

## 1.0.12

### Patch Changes

- 31ec3eb1: Added release snapshot script

## 1.0.11<|MERGE_RESOLUTION|>--- conflicted
+++ resolved
@@ -1,7 +1,5 @@
 # create-sst
 
-<<<<<<< HEAD
-=======
 ## 1.9.4
 
 ## 1.9.3
@@ -16,7 +14,6 @@
 
 - [`ba4044adb`](https://github.com/serverless-stack/sst/commit/ba4044adb25570ab671479901878d9003798cba5) Thanks [@thdxr](https://github.com/thdxr)! - Switch to node-fetch from undici to avoid node 16.5 requirement
 
->>>>>>> 68f9fb12
 ## 1.9.1
 
 ### Patch Changes
