--- conflicted
+++ resolved
@@ -1,14 +1,11 @@
 # @serverless-stack/static-site-env
 
-<<<<<<< HEAD
-=======
 ## 1.9.4
 
 ## 1.9.3
 
 ## 1.9.2
 
->>>>>>> 68f9fb12
 ## 1.9.1
 
 ## 1.9.0
