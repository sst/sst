--- conflicted
+++ resolved
@@ -259,11 +259,8 @@
             "npm install",
             "--omit=dev",
             "--no-optional",
-<<<<<<< HEAD
+            "--force",
             "--platform=linux",
-=======
-            "--force",
->>>>>>> 345e2365
             input.props.architecture === "arm_64"
               ? "--arch=arm64"
               : "--arch=x64",
