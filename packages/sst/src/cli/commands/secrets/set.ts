import type { Program } from "../../program.js";

export const set = (program: Program) =>
  program.command(
    "set <name> <value>",
    "Set the value of a secret",
    (yargs) =>
      yargs
        .positional("name", {
          type: "string",
          describe: "Name of the secret",
          demandOption: true,
        })
        .positional("value", {
          type: "string",
          describe: "Value of the secret",
          demandOption: true,
        })
        .option("fallback", {
          type: "boolean",
          describe: "Set the fallback value",
        }),
    async (args) => {
      const { Config } = await import("../../../config.js");
      const { Colors } = await import("../../colors.js");
      const { blue } = await import("colorette");
      const { createSpinner } = await import("../../spinner.js");

      // Set secret value
      const setting = createSpinner(` Setting "${args.name}"`).start();
      await Config.setSecret({
        key: args.name,
        value: args.value,
        fallback: args.fallback === true,
      });
      setting.succeed();

      // Restart functions & sites
      const restarting = createSpinner(
        ` Reloading all resources using ${blue(args.name)}...`
      ).start();
<<<<<<< HEAD
      const count = await Config.restart([args.name]);
      restarting.succeed(
        count === 1
          ? ` Restarted ${count} function`
          : ` Restarted ${count} functions`
      );
=======
      const { edgeSites, sites, placeholderSites, functions } =
        await Config.restart(args.name);
      restarting.stop().clear();

      const siteCount = sites.length + placeholderSites.length;
      if (siteCount > 0) {
        Colors.line(
          Colors.success(`✔ `),
          siteCount === 1
            ? `Reloaded ${siteCount} site`
            : `Reloaded ${siteCount} sites`
        );
      }
      const functionCount = functions.length;
      if (functionCount > 0) {
        Colors.line(
          Colors.success(`✔ `),
          functionCount === 1
            ? `Reloaded ${functionCount} function`
            : `Reloaded ${functionCount} functions`
        );
      }
      edgeSites.forEach(({ id, type }) => {
        Colors.line(
          Colors.primary(`➜ `),
          `Redeploy the "${id}" ${type} to use the new secret`
        );
      });

      process.exit(0);
>>>>>>> ada517ec
    }
  );<|MERGE_RESOLUTION|>--- conflicted
+++ resolved
@@ -39,16 +39,8 @@
       const restarting = createSpinner(
         ` Reloading all resources using ${blue(args.name)}...`
       ).start();
-<<<<<<< HEAD
-      const count = await Config.restart([args.name]);
-      restarting.succeed(
-        count === 1
-          ? ` Restarted ${count} function`
-          : ` Restarted ${count} functions`
-      );
-=======
       const { edgeSites, sites, placeholderSites, functions } =
-        await Config.restart(args.name);
+        await Config.restart([args.name]);
       restarting.stop().clear();
 
       const siteCount = sites.length + placeholderSites.length;
@@ -77,6 +69,5 @@
       });
 
       process.exit(0);
->>>>>>> ada517ec
     }
   );