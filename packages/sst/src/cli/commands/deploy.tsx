import type { Program } from "../program.js";

export const deploy = (program: Program) =>
  program.command(
    "deploy [filter]",
    "Deploy your app to AWS",
    (yargs) =>
      yargs
        .option("from", {
          type: "string",
          describe: "Deploy using previously built output",
        })
        .positional("filter", {
          type: "string",
          describe: "Optionally filter stacks to deploy",
        }),
    async (args) => {
      const React = await import("react");
      const { printDeploymentResults } = await import("../ui/deploy.js");
      const { createSpinner } = await import("../spinner.js");
<<<<<<< HEAD
      const { blue, bold } = await import("colorette");
=======
      const { CloudAssembly } = await import("aws-cdk-lib/cx-api");
      const { dim, blue, bold } = await import("colorette");
>>>>>>> 26200d67
      const { useProject } = await import("../../project.js");
      const { loadAssembly, Stacks } = await import("../../stacks/index.js");
      const { render } = await import("ink");
      const { DeploymentUI } = await import("../ui/deploy.js");
      const { Colors } = await import("../colors.js");
      const project = useProject();
<<<<<<< HEAD

      // Generate cloud assembly
      // - if --from is specified, we will use the existing cloud assembly
      // - if --from is not specified, we will call synth to generate
=======
      console.log();
      console.log(`  ${Colors.primary(`${bold(`SST`)} v${project.version}`)}`);
      console.log();
      console.log(
        `  ${Colors.primary(`➜`)}  ${bold(`Stage:`)}   ${dim(
          project.config.stage
        )}`
      );
      console.log();
>>>>>>> 26200d67
      const assembly = await (async function () {
        if (args.from) {
          const result = await loadAssembly(args.from);
          return result;
        }

        const spinner = createSpinner({
          text: " Building stacks",
          indent: 2,
        });
        const result = await Stacks.synth({
          fn: project.stacks,
          mode: "deploy",
        });
        spinner.succeed();
        console.log();
        return result;
      })();

      const target = assembly.stacks.filter(
        (s) =>
          !args.filter ||
          s.stackName.toLowerCase().includes(args.filter.toLowerCase())
      );
      if (!target.length) {
        console.log(`No stacks found matching ${blue(args.filter!)}`);
        process.exit(1);
      }
      const component = render(
        <DeploymentUI stacks={assembly.stacks.map((s) => s.stackName)} />
      );
      const results = await Stacks.deployMany(assembly.stacks);
      component.clear();
      component.unmount();
      printDeploymentResults(assembly, results);
      if (Object.values(results).some((stack) => Stacks.isFailed(stack.status)))
        process.exit(1);
      process.exit(0);
    }
  );<|MERGE_RESOLUTION|>--- conflicted
+++ resolved
@@ -18,24 +18,14 @@
       const React = await import("react");
       const { printDeploymentResults } = await import("../ui/deploy.js");
       const { createSpinner } = await import("../spinner.js");
-<<<<<<< HEAD
-      const { blue, bold } = await import("colorette");
-=======
-      const { CloudAssembly } = await import("aws-cdk-lib/cx-api");
       const { dim, blue, bold } = await import("colorette");
->>>>>>> 26200d67
       const { useProject } = await import("../../project.js");
       const { loadAssembly, Stacks } = await import("../../stacks/index.js");
       const { render } = await import("ink");
       const { DeploymentUI } = await import("../ui/deploy.js");
       const { Colors } = await import("../colors.js");
       const project = useProject();
-<<<<<<< HEAD
 
-      // Generate cloud assembly
-      // - if --from is specified, we will use the existing cloud assembly
-      // - if --from is not specified, we will call synth to generate
-=======
       console.log();
       console.log(`  ${Colors.primary(`${bold(`SST`)} v${project.version}`)}`);
       console.log();
@@ -45,7 +35,10 @@
         )}`
       );
       console.log();
->>>>>>> 26200d67
+
+      // Generate cloud assembly
+      // - if --from is specified, we will use the existing cloud assembly
+      // - if --from is not specified, we will call synth to generate
       const assembly = await (async function () {
         if (args.from) {
           const result = await loadAssembly(args.from);
