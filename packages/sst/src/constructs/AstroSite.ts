import fs from "fs";
import path from "path";

<<<<<<< HEAD
import type { RouteType } from "astro";
import { Construct } from "constructs";
import {
  SsrSite,
  SsrSiteProps,
  ImportedSsrBuildProps,
  SsrBuildConfig,
} from "./SsrSite.js";
import { SsrFunction } from "./SsrFunction.js";
import { EdgeFunction } from "./EdgeFunction.js";

type AstroImportedBuildProps = ImportedSsrBuildProps & {
  astroSite: {
    outputMode: "server" | "static" | "hybrid";
    pageResolution: "file" | "directory";
    trailingSlash: boolean;
    routes: Array<{
      route: string;
      type: RouteType;
      pattern: string;
      prerender: boolean;
      redirectPath?: string;
      redirectStatus?: 300 | 301 | 302 | 303 | 304 | 307 | 308;
    }>;
  };
};
=======
import { SsrSite } from "./SsrSite.js";
import { SsrFunction } from "./SsrFunction.js";
import { EdgeFunction } from "./EdgeFunction.js";
>>>>>>> 8a31945c

/**
 * The `AstroSite` construct is a higher level CDK construct that makes it easy to create a Astro app.
 * @example
 * Deploys a Astro app in the `my-astro-app` directory.
 *
 * ```js
 * new AstroSite(stack, "web", {
 *   path: "my-astro-app/",
 * });
 * ```
 */
export class AstroSite extends SsrSite {
<<<<<<< HEAD
  protected declare importedBuildProps: AstroImportedBuildProps;

  constructor(scope: Construct, id: string, props: SsrSiteProps) {
    const buildPropsPath = path.join(
      props.path ?? ".",
      "dist",
      "sst.build-props.json"
    );
    let importedBuildProps: AstroImportedBuildProps;

    if (fs.existsSync(buildPropsPath)) {
      importedBuildProps = JSON.parse(fs.readFileSync(buildPropsPath, "utf8"));
    } else {
      throw new Error(
        `Could not find build props file at ${buildPropsPath}. Update your 'astro-sst' package version and rebuild your Astro site.`
      );
    }

    super(scope, id, { ...props, streaming: true }, importedBuildProps);
  }

  protected initBuildConfig(): SsrBuildConfig {
=======
  protected initBuildConfig() {
>>>>>>> 8a31945c
    return {
      typesPath: "src",
      serverOperationMode: "ssr-hybrid",
      serverBuildOutputFile: "dist/server/entry.mjs",
      clientBuildOutputDir: "dist/client",
      clientBuildVersionedSubDir: "_astro",
      serverCFFunctionInjection: this.createCFRoutingFunction(),
      ...this.importedBuildProps.buildConfig,
    };
  }

  protected validateBuildOutput() {
    if (!fs.existsSync(this.buildConfig.serverBuildOutputFile)) {
      throw new Error(
        `Build output inside "dist/" does not contain the server entry file. Make sure Server-side Rendering (SSR) is enabled in your Astro app. If you are looking to deploy the Astro app as a static site, please use the StaticSite construct — https://docs.sst.dev/constructs/StaticSite`
      );
    }
    if (!fs.existsSync(this.buildConfig.clientBuildOutputDir)) {
      throw new Error(
        `Build output inside "dist/" does not contain the client folders. Make sure Server-side Rendering (SSR) is enabled in your Astro app. If you are looking to deploy the Astro app as a static site, please use the StaticSite construct — https://docs.sst.dev/constructs/StaticSite`
      );
    }

    super.validateBuildOutput();
  }

  /**
   * String literal to be injected into the function handler ran by the CloudFront distribution
   * for performing route rewrites and user redirects.
   *
   * Context for code injection:
   * function handler(event) {
   *   var request = event.request;
   *   request.headers["x-forwarded-host"] = request.headers.host;
   *   ${this.buildConfig.serverCFFunctionInjection || ""}
   *   return request;
   * }
   */
  protected createCFRoutingFunction() {
    const serializedRoutes =
      "[\n" +
      this.importedBuildProps.astroSite.routes
        .map((route) => {
          return `    {route: "${route.route}", pattern: ${
            route.pattern
          }, type: "${route.type}", prerender: ${route.prerender}, ${
            route.redirectPath ? `redirectPath: "${route.redirectPath}", ` : ""
          }${
            route.redirectStatus
              ? `redirectStatus: ${route.redirectStatus}`
              : ""
          } }`;
        })
        .join(",\n") +
      "\n  ]";

    return `// AstroSite CF Routing Function
  var astroRoutes = ${serializedRoutes};
  var matchedRoute = astroRoutes.find(route => route.pattern.test(request.uri));
  if (matchedRoute) {
    if (matchedRoute.type === "page" && matchedRoute.prerender) {
      ${
        this.importedBuildProps.astroSite.pageResolution === "file"
          ? `request.uri = request.uri === "/" ? "/index.html" : request.uri.replace(/\\/?$/, ".html");`
          : `request.uri = request.uri.replace(/\\/?$/, "/index.html");`
      }
    } else if (matchedRoute.type === "redirect") {
      var redirectPath = matchedRoute.redirectPath;
      var slug = matchedRoute.pattern.exec(request.uri)[1];

      if (slug) {
        var redirectToRoute = astroRoutes.find(route => route.route === redirectPath);
        redirectPath = redirectToRoute.route.replace(redirectToRoute.pattern.exec(redirectToRoute.route)[1], slug);
      }

      var statusCode = matchedRoute.redirectStatus || 302;
      var statusDescription = 
        statusCode === 302
        ? "Found"
        : statusCode === 301
        ? "Moved Permanently"
        : "Redirect";

      return {
        statusCode,
        statusDescription,
        headers: { location: { value: redirectPath } }
      }
    }
  }
  // End AstroSite CF Routing Function`;
  }

  protected createFunctionForRegional() {
    const {
      runtime,
      timeout,
      memorySize,
      permissions,
      environment,
      nodejs,
      bind,
      cdk,
    } = this.props;

    return new SsrFunction(this, `ServerFunction`, {
      description: "Server handler for Astro",
      handler: path.join(this.props.path, "dist", "server", "entry.handler"),
      runtime,
      memorySize,
      timeout,
      nodejs: {
        format: "esm",
        ...nodejs,
      },
      bind,
      environment,
      permissions,
      ...cdk?.server,
    });
  }

  protected createFunctionForEdge() {
    const {
      runtime,
      timeout,
      memorySize,
      bind,
      permissions,
      environment,
      nodejs,
    } = this.props;

    return new EdgeFunction(this, `Server`, {
      scopeOverride: this,
      handler: path.join(this.props.path, "dist", "server", "entry.handler"),
      runtime,
      timeout,
      memorySize,
      bind,
      environment,
      permissions,
      nodejs: {
        format: "esm",
        ...nodejs,
      },
    });
  }

  public getConstructMetadata() {
    return {
      type: "AstroSite" as const,
      ...this.getConstructMetadataBase(),
    };
  }

  protected supportsStreaming(): boolean {
    return true;
  }
}<|MERGE_RESOLUTION|>--- conflicted
+++ resolved
@@ -1,7 +1,6 @@
 import fs from "fs";
 import path from "path";
 
-<<<<<<< HEAD
 import type { RouteType } from "astro";
 import { Construct } from "constructs";
 import {
@@ -28,11 +27,6 @@
     }>;
   };
 };
-=======
-import { SsrSite } from "./SsrSite.js";
-import { SsrFunction } from "./SsrFunction.js";
-import { EdgeFunction } from "./EdgeFunction.js";
->>>>>>> 8a31945c
 
 /**
  * The `AstroSite` construct is a higher level CDK construct that makes it easy to create a Astro app.
@@ -46,7 +40,6 @@
  * ```
  */
 export class AstroSite extends SsrSite {
-<<<<<<< HEAD
   protected declare importedBuildProps: AstroImportedBuildProps;
 
   constructor(scope: Construct, id: string, props: SsrSiteProps) {
@@ -65,13 +58,10 @@
       );
     }
 
-    super(scope, id, { ...props, streaming: true }, importedBuildProps);
+    super(scope, id, props, importedBuildProps);
   }
 
   protected initBuildConfig(): SsrBuildConfig {
-=======
-  protected initBuildConfig() {
->>>>>>> 8a31945c
     return {
       typesPath: "src",
       serverOperationMode: "ssr-hybrid",
