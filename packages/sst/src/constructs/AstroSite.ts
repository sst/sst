--- conflicted
+++ resolved
@@ -1,7 +1,6 @@
 import fs from "fs";
 import path from "path";
 
-<<<<<<< HEAD
 import type { RouteType } from "astro";
 import { S3Origin } from "aws-cdk-lib/aws-cloudfront-origins";
 import { Construct } from "constructs";
@@ -11,12 +10,8 @@
   ImportedSsrBuildProps,
   SsrBuildConfig,
 } from "./SsrSite.js";
-=======
-import { SsrSite, SsrSiteProps } from "./SsrSite.js";
->>>>>>> ffc361ba
 import { SsrFunction } from "./SsrFunction.js";
 import { EdgeFunction } from "./EdgeFunction.js";
-import { Construct } from "constructs";
 
 type AstroImportedBuildProps = ImportedSsrBuildProps & {
   astroSite: {
@@ -52,10 +47,9 @@
  * ```
  */
 export class AstroSite extends SsrSite {
-<<<<<<< HEAD
   protected declare importedBuildProps: AstroImportedBuildProps;
 
-  constructor(scope: Construct, id: string, props: SsrSiteProps) {
+  constructor(scope: Construct, id: string, props: Omit<SsrSiteProps, "streaming">) {
     const buildPropsPath = path.join(
       props.path ?? ".",
       "dist",
@@ -71,22 +65,10 @@
       );
     }
 
-    super(scope, id, props, importedBuildProps);
+    super(scope, id, { ...props, streaming: true }, importedBuildProps);
   }
 
   protected initBuildConfig(): SsrBuildConfig {
-=======
-  constructor(
-    scope: Construct,
-    id: string,
-    props?: Omit<SsrSiteProps, "streaming">
-  ) {
-    // Astro apps should always be configured for streaming
-    super(scope, props?.cdk?.id || id, { ...props, streaming: true });
-  }
-
-  protected initBuildConfig() {
->>>>>>> ffc361ba
     return {
       typesPath: "src",
       serverOperationMode: "ssr-hybrid",
