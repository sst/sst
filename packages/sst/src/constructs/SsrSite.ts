import path from "path";
import url from "url";
import fs from "fs";
import glob from "glob";
import crypto from "crypto";
import spawn from "cross-spawn";
import { execSync } from "child_process";

import { Construct } from "constructs";
import {
  Fn,
  Token,
  Duration as CdkDuration,
  RemovalPolicy,
  CustomResource,
} from "aws-cdk-lib/core";
import {
  BlockPublicAccess,
  Bucket,
  BucketProps,
  IBucket,
} from "aws-cdk-lib/aws-s3";
import {
  Role,
  Effect,
  Policy,
  PolicyStatement,
  AccountPrincipal,
  ServicePrincipal,
  CompositePrincipal,
} from "aws-cdk-lib/aws-iam";
import {
  Function as CdkFunction,
  IFunction as ICdkFunction,
  Code,
  Runtime,
  FunctionUrlAuthType,
  FunctionProps,
} from "aws-cdk-lib/aws-lambda";
import {
  HostedZone,
  IHostedZone,
  ARecord,
  AaaaRecord,
  RecordTarget,
} from "aws-cdk-lib/aws-route53";
import { Asset } from "aws-cdk-lib/aws-s3-assets";
import {
  Distribution,
  ICachePolicy,
  IResponseHeadersPolicy,
  BehaviorOptions,
  ViewerProtocolPolicy,
  AllowedMethods,
  CachedMethods,
  LambdaEdgeEventType,
  CachePolicy,
  CacheQueryStringBehavior,
  CacheHeaderBehavior,
  CacheCookieBehavior,
  OriginRequestPolicy,
  Function as CfFunction,
  FunctionCode as CfFunctionCode,
  FunctionEventType as CfFunctionEventType,
} from "aws-cdk-lib/aws-cloudfront";
import { ICertificate } from "aws-cdk-lib/aws-certificatemanager";
import { AwsCliLayer } from "aws-cdk-lib/lambda-layer-awscli";
import { S3Origin, HttpOrigin } from "aws-cdk-lib/aws-cloudfront-origins";
import { CloudFrontTarget } from "aws-cdk-lib/aws-route53-targets";
import { Rule, Schedule } from "aws-cdk-lib/aws-events";
import { LambdaFunction } from "aws-cdk-lib/aws-events-targets";

import { App } from "./App.js";
import { Stack } from "./Stack.js";
import { Logger } from "../logger.js";
import { createAppContext } from "./context.js";
import { SSTConstruct, isCDKConstruct } from "./Construct.js";
import { NodeJSProps } from "./Function.js";
import { Secret } from "./Secret.js";
import { SsrFunction } from "./SsrFunction.js";
import { EdgeFunction } from "./EdgeFunction.js";
import {
  BaseSiteDomainProps,
  BaseSiteReplaceProps,
  BaseSiteCdkDistributionProps,
  getBuildCmdEnvironment,
} from "./BaseSite.js";
import { useDeferredTasks } from "./deferred_task.js";
import { HttpsRedirect } from "./cdk/website-redirect.js";
import { DnsValidatedCertificate } from "./cdk/dns-validated-certificate.js";
import { Size } from "./util/size.js";
import { Duration, toCdkDuration } from "./util/duration.js";
import { Permissions, attachPermissionsToRole } from "./util/permission.js";
import {
  FunctionBindingProps,
  getParameterPath,
} from "./util/functionBinding.js";
import { useProject } from "../project.js";

const __dirname = url.fileURLToPath(new URL(".", import.meta.url));

export type SsrBuildConfig = {
  typesPath: string;
  serverBuildOutputFile: string;
  serverCFFunctionInjection?: string;
  clientBuildOutputDir: string;
  clientBuildVersionedSubDir: string;
  clientBuildS3KeyPrefix?: string;
  prerenderedBuildOutputDir?: string;
  prerenderedBuildS3KeyPrefix?: string;
  runInDeferredTasks?: () => void;
};

export interface SsrSiteNodeJSProps extends NodeJSProps {}
export interface SsrDomainProps extends BaseSiteDomainProps {}
export interface SsrSiteReplaceProps extends BaseSiteReplaceProps {}
export interface SsrCdkDistributionProps extends BaseSiteCdkDistributionProps {}
export interface SsrSiteProps {
  /**
   * Bind resources for the function
   *
   * @example
   * ```js
   * new Function(stack, "Function", {
   *   handler: "src/function.handler",
   *   bind: [STRIPE_KEY, bucket],
   * })
   * ```
   */
  bind?: SSTConstruct[];
  /**
   * Path to the directory where the app is located.
   * @default "."
   */
  path?: string;
  /**
   * The command for building the website
   * @default `npm run build`
   * @example
   * ```js
   * buildCommand: "yarn build",
   * ```
   */
  buildCommand?: string;
  /**
   * The customDomain for this website. SST supports domains that are hosted
   * either on [Route 53](https://aws.amazon.com/route53/) or externally.
   *
   * Note that you can also migrate externally hosted domains to Route 53 by
   * [following this guide](https://docs.aws.amazon.com/Route53/latest/DeveloperGuide/MigratingDNS.html).
   *
   * @example
   * ```js
   * customDomain: "domain.com",
   * ```
   *
   * ```js
   * customDomain: {
   *   domainName: "domain.com",
   *   domainAlias: "www.domain.com",
   *   hostedZone: "domain.com"
   * },
   * ```
   */
  customDomain?: string | SsrDomainProps;
  /**
   * The SSR function is deployed to Lambda in a single region. Alternatively, you can enable this option to deploy to Lambda@Edge.
   * @default false
   */
  edge?: boolean;
  /**
   * The execution timeout in seconds for SSR function.
   * @default 10 seconds
   * @example
   * ```js
   * timeout: "5 seconds",
   * ```
   */
  timeout?: number | Duration;
  /**
   * The amount of memory in MB allocated for SSR function.
   * @default 1024 MB
   * @example
   * ```js
   * memorySize: "512 MB",
   * ```
   */
  memorySize?: number | Size;
  /**
   * The runtime environment for the SSR function.
   * @default nodejs18.x
   * @example
   * ```js
   * runtime: "nodejs16.x",
   * ```
   */
  runtime?: "nodejs14.x" | "nodejs16.x" | "nodejs18.x";
  /**
   * Used to configure nodejs function properties
   */
  nodejs?: SsrSiteNodeJSProps;
  /**
   * Attaches the given list of permissions to the SSR function. Configuring this property is equivalent to calling `attachPermissions()` after the site is created.
   * @example
   * ```js
   * permissions: ["ses"]
   * ```
   */
  permissions?: Permissions;
  /**
   * An object with the key being the environment variable name.
   *
   * @example
   * ```js
   * environment: {
   *   API_URL: api.url,
   *   USER_POOL_CLIENT: auth.cognitoUserPoolClient.userPoolClientId,
   * },
   * ```
   */
  environment?: Record<string, string>;
  dev?: {
    /**
     * When running `sst dev, site is not deployed. This is to ensure `sst dev` can start up quickly.
     * @default false
     * @example
     * ```js
     * dev: {
     *   deploy: true
     * }
     * ```
     */
    deploy?: boolean;
    /**
     * The local site URL when running `sst dev`.
     * @example
     * ```js
     * dev: {
     *   url: "http://localhost:3000"
     * }
     * ```
     */
    url?: string;
  };
  /**
   * While deploying, SST waits for the CloudFront cache invalidation process to finish. This ensures that the new content will be served once the deploy command finishes. However, this process can sometimes take more than 5 mins. For non-prod environments it might make sense to pass in `false`. That'll skip waiting for the cache to invalidate and speed up the deploy process.
   * @default false
   */
  waitForInvalidation?: boolean;

  /**
   * The number of server functions to keep warm. This option is only supported for the regional mode.
   * @default Server function is not kept warm
   */
  warm?: number;
  cdk?: {
    /**
     * Allows you to override default id for this construct.
     */
    id?: string;
    /**
     * Allows you to override default settings this construct uses internally to ceate the bucket
     */
    bucket?: BucketProps | IBucket;
    /**
     * Pass in a value to override the default settings this construct uses to
     * create the CDK `Distribution` internally.
     */
    distribution?: SsrCdkDistributionProps;
    /**
     * Override the CloudFront cache policy properties for responses from the
     * server rendering Lambda.
     *
     * @note The default cache policy that is used in the abscene of this property
     * is one that performs no caching of the server response.
     */
    serverCachePolicy?: ICachePolicy;
    /**
     * Override the CloudFront response headers policy properties for responses
     * from the server rendering Lambda.
     */
    responseHeadersPolicy?: IResponseHeadersPolicy;
    server?: Pick<
      FunctionProps,
      | "vpc"
      | "vpcSubnets"
      | "securityGroups"
      | "allowAllOutbound"
      | "allowPublicSubnet"
      | "architecture"
      | "logRetention"
    >;
  };
}

type SsrSiteNormalizedProps = SsrSiteProps & {
  path: Exclude<SsrSiteProps["path"], undefined>;
  runtime: Exclude<SsrSiteProps["runtime"], undefined>;
  timeout: Exclude<SsrSiteProps["timeout"], undefined>;
  memorySize: Exclude<SsrSiteProps["memorySize"], undefined>;
  waitForInvalidation: Exclude<SsrSiteProps["waitForInvalidation"], undefined>;
};

/**
 * The `SsrSite` construct is a higher level CDK construct that makes it easy to create modern web apps with Server Side Rendering capabilities.
 * @example
 * Deploys an Astro app in the `web` directory.
 *
 * ```js
 * new SsrSite(stack, "site", {
 *   path: "web",
 * });
 * ```
 */
export abstract class SsrSite extends Construct implements SSTConstruct {
  public readonly id: string;
  protected props: SsrSiteNormalizedProps;
  protected doNotDeploy: boolean;
  protected buildConfig: SsrBuildConfig;
  private serverLambdaCdkFunctionForEdge?: ICdkFunction;
  protected serverLambdaForEdge?: EdgeFunction;
  protected serverLambdaForRegional?: SsrFunction;
  private serverLambdaForDev?: CdkFunction;
  protected bucket: Bucket;
  private cfFunction: CfFunction;
  private distribution: Distribution;
  private hostedZone?: IHostedZone;
  private certificate?: ICertificate;

  constructor(scope: Construct, id: string, props?: SsrSiteProps) {
    super(scope, props?.cdk?.id || id);

    const app = scope.node.root as App;
    const stack = Stack.of(this) as Stack;
    this.id = id;
    this.props = {
      path: ".",
      waitForInvalidation: false,
      runtime: "nodejs18.x",
      timeout: "10 seconds",
      memorySize: "1024 MB",
      ...props,
    };
    this.doNotDeploy =
      !stack.isActive || (app.mode === "dev" && !this.props.dev?.deploy);

    this.buildConfig = this.initBuildConfig();
    this.validateSiteExists();
    this.validateTimeout();
    this.writeTypesFile();

    useSites().add(id, this.constructor.name, this.props);

    if (this.doNotDeploy) {
      // @ts-ignore
      this.cfFunction = this.bucket = this.distribution = null;
      this.serverLambdaForDev = this.createFunctionForDev();
      return;
    }

    // Create Bucket which will be utilised to contain the statics
    this.bucket = this.createS3Bucket();

    // Create Server functions
    if (this.props.edge) {
      this.serverLambdaForEdge = this.createFunctionForEdge();
      this.serverLambdaCdkFunctionForEdge = CdkFunction.fromFunctionAttributes(
        this,
        "IEdgeFunction",
        {
          functionArn: this.serverLambdaForEdge.functionArn,
          role: this.serverLambdaForEdge.role,
        }
      );
    } else {
      this.serverLambdaForRegional = this.createFunctionForRegional();
    }
    this.grantServerS3Permissions();

    // Create Custom Domain
    this.validateCustomDomainSettings();
    this.hostedZone = this.lookupHostedZone();
    this.certificate = this.createCertificate();

    // Create CloudFront
    this.validateCloudFrontDistributionSettings();
    this.cfFunction = this.createCloudFrontFunction();
    this.distribution = this.props.edge
      ? this.createCloudFrontDistributionForEdge()
      : this.createCloudFrontDistributionForRegional();
    this.grantServerCloudFrontPermissions();

    // Connect Custom Domain to CloudFront Distribution
    this.createRoute53Records();

<<<<<<< HEAD
    // Setup Function Warmer
    this.createWarmer();
=======
    useDeferredTasks().add(async () => {
      // Build app
      this.buildApp();

      // Build server functions
      await this.serverLambdaForEdge?.build();
      await this.serverLambdaForRegional?.build();

      // Create S3 Deployment
      const cliLayer = new AwsCliLayer(this, "AwsCliLayer");
      const assets = this.createS3Assets();
      const assetFileOptions = this.createS3AssetFileOptions();
      const s3deployCR = this.createS3Deployment(
        cliLayer,
        assets,
        assetFileOptions
      );
      this.distribution.node.addDependency(s3deployCR);

      // Invalidate CloudFront
      this.createCloudFrontInvalidation();

      this.buildConfig.runInDeferredTasks?.();
    });
>>>>>>> 62ede466
  }

  /////////////////////
  // Public Properties
  /////////////////////

  /**
   * The CloudFront URL of the website.
   */
  public get url() {
    if (this.doNotDeploy) return this.props.dev?.url;

    return `https://${this.distribution.distributionDomainName}`;
  }

  /**
   * If the custom domain is enabled, this is the URL of the website with the
   * custom domain.
   */
  public get customDomainUrl() {
    if (this.doNotDeploy) return;

    const { customDomain } = this.props;
    if (!customDomain) return;

    if (typeof customDomain === "string") {
      return `https://${customDomain}`;
    } else {
      return `https://${customDomain.domainName}`;
    }
  }

  /**
   * The internally created CDK resources.
   */
  public get cdk() {
    if (this.doNotDeploy) return;

    return {
      function:
        this.serverLambdaCdkFunctionForEdge || this.serverLambdaForRegional,
      bucket: this.bucket,
      distribution: this.distribution,
      hostedZone: this.hostedZone,
      certificate: this.certificate,
    };
  }

  /////////////////////
  // Public Methods
  /////////////////////

  /**
   * Attaches the given list of permissions to allow the server side
   * rendering framework to access other AWS resources.
   *
   * @example
   * ```js
   * site.attachPermissions(["sns"]);
   * ```
   */
  public attachPermissions(permissions: Permissions): void {
    const server =
      this.serverLambdaCdkFunctionForEdge ||
      this.serverLambdaForRegional ||
      this.serverLambdaForDev;
    attachPermissionsToRole(server?.role as Role, permissions);
  }

  /** @internal */
  protected getConstructMetadataBase() {
    return {
      data: {
        mode: this.doNotDeploy
          ? ("placeholder" as const)
          : ("deployed" as const),
        path: this.props.path,
        customDomainUrl: this.customDomainUrl,
        url: this.url,
        edge: this.props.edge,
        server: (
          this.serverLambdaForDev ||
          this.serverLambdaForRegional ||
          this.serverLambdaCdkFunctionForEdge
        )?.functionArn!,
        secrets: (this.props.bind || [])
          .filter((c) => c instanceof Secret)
          .map((c) => (c as Secret).name),
      },
    };
  }

  public abstract getConstructMetadata(): ReturnType<
    SSTConstruct["getConstructMetadata"]
  >;

  /** @internal */
  public getFunctionBinding(): FunctionBindingProps {
    const app = this.node.root as App;
    return {
      clientPackage: "site",
      variables: {
        url: this.doNotDeploy
          ? {
              type: "plain",
              value: this.props.dev?.url ?? "localhost",
            }
          : {
              // Do not set real value b/c we don't want to make the Lambda function
              // depend on the Site. B/c often the site depends on the Api, causing
              // a CloudFormation circular dependency if the Api and the Site belong
              // to different stacks.
              type: "site_url",
              value: this.customDomainUrl || this.url!,
            },
      },
      permissions: {
        "ssm:GetParameters": [
          `arn:${Stack.of(this).partition}:ssm:${app.region}:${
            app.account
          }:parameter${getParameterPath(this, "url")}`,
        ],
      },
    };
  }

  /////////////////////
  // Build App
  /////////////////////

  protected initBuildConfig(): SsrBuildConfig {
    return {
      typesPath: ".",
      serverBuildOutputFile: "placeholder",
      clientBuildOutputDir: "placeholder",
      clientBuildVersionedSubDir: "placeholder",
    };
  }

  private buildApp() {
    const app = this.node.root as App;
    if (!app.isRunningSSTTest()) {
      this.runBuild();
    }
    this.validateBuildOutput();
  }

  protected validateBuildOutput() {
    const serverBuildFile = path.join(
      this.props.path,
      this.buildConfig.serverBuildOutputFile
    );
    if (!fs.existsSync(serverBuildFile)) {
      throw new Error(`No server build output found at "${serverBuildFile}"`);
    }
  }

  private runBuild() {
    const {
      path: sitePath,
      buildCommand: rawBuildCommand,
      environment,
    } = this.props;
    const defaultCommand = "npm run build";
    const buildCommand = rawBuildCommand || defaultCommand;

    if (buildCommand === defaultCommand) {
      // Ensure that the site has a build script defined
      if (!fs.existsSync(path.join(sitePath, "package.json"))) {
        throw new Error(`No package.json found at "${sitePath}".`);
      }
      const packageJson = JSON.parse(
        fs.readFileSync(path.join(sitePath, "package.json")).toString()
      );
      if (!packageJson.scripts || !packageJson.scripts.build) {
        throw new Error(
          `No "build" script found within package.json in "${sitePath}".`
        );
      }
    }

    // Run build
    Logger.debug(`Running "${buildCommand}" script`);
    try {
      execSync(buildCommand, {
        cwd: sitePath,
        stdio: "inherit",
        env: {
          SST: "1",
          ...process.env,
          ...getBuildCmdEnvironment(environment),
        },
      });
    } catch (e) {
      throw new Error(
        `There was a problem building the "${this.node.id}" site.`
      );
    }
  }

  /////////////////////
  // Bundle S3 Assets
  /////////////////////

  private createS3Assets(): Asset[] {
    // Create temp folder, clean up if exists
    const zipOutDir = path.resolve(
      path.join(
        useProject().paths.artifacts,
        `Site-${this.node.id}-${this.node.addr}`
      )
    );
    fs.rmSync(zipOutDir, { recursive: true, force: true });

    // Create zip files
    const app = this.node.root as App;
    const script = path.resolve(__dirname, "../support/base-site-archiver.mjs");
    const fileSizeLimit = app.isRunningSSTTest()
      ? // eslint-disable-next-line @typescript-eslint/ban-ts-comment
        // @ts-ignore: "sstTestFileSizeLimitOverride" not exposed in props
        this.props.sstTestFileSizeLimitOverride || 200
      : 200;
    const result = spawn.sync(
      "node",
      [
        script,
        Buffer.from(
          JSON.stringify([
            {
              src: path.join(
                this.props.path,
                this.buildConfig.clientBuildOutputDir
              ),
              tar: this.buildConfig.clientBuildS3KeyPrefix || "",
            },
            ...(this.buildConfig.prerenderedBuildOutputDir
              ? [
                  {
                    src: path.join(
                      this.props.path,
                      this.buildConfig.prerenderedBuildOutputDir
                    ),
                    tar: this.buildConfig.prerenderedBuildS3KeyPrefix || "",
                  },
                ]
              : []),
          ])
        ).toString("base64"),
        zipOutDir,
        `${fileSizeLimit}`,
      ],
      {
        stdio: "inherit",
      }
    );
    if (result.status !== 0) {
      throw new Error(`There was a problem generating the assets package.`);
    }

    // Create S3 Assets for each zip file
    const assets = [];
    for (let partId = 0; ; partId++) {
      const zipFilePath = path.join(zipOutDir, `part${partId}.zip`);
      if (!fs.existsSync(zipFilePath)) {
        break;
      }
      assets.push(
        new Asset(this, `Asset${partId}`, {
          path: zipFilePath,
        })
      );
    }
    return assets;
  }

  private createS3AssetFileOptions() {
    // Build file options
    const fileOptions = [];
    const clientPath = path.join(
      this.props.path,
      this.buildConfig.clientBuildOutputDir
    );
    for (const item of fs.readdirSync(clientPath)) {
      // Versioned files will be cached for 1 year (immutable) both at
      // CDN and browser level.
      if (item === this.buildConfig.clientBuildVersionedSubDir) {
        fileOptions.push({
          exclude: "*",
          include: `${this.buildConfig.clientBuildVersionedSubDir}/*`,
          cacheControl: "public,max-age=31536000,immutable",
        });
      }
      // Un-versioned files will be cached for 1 year at the CDN level.
      // But not at the browser level. CDN cache will be invalidated on deploy.
      else {
        const itemPath = path.join(clientPath, item);
        fileOptions.push({
          exclude: "*",
          include: fs.statSync(itemPath).isDirectory()
            ? `${item}/*`
            : `${item}`,
          cacheControl: "public,max-age=0,s-maxage=31536000,must-revalidate",
        });
      }
    }
    return fileOptions;
  }

  private createS3Bucket(): Bucket {
    const { cdk } = this.props;

    // cdk.bucket is an imported construct
    if (cdk?.bucket && isCDKConstruct(cdk?.bucket)) {
      return cdk.bucket as Bucket;
    }

    // cdk.bucket is a prop
    return new Bucket(this, "S3Bucket", {
      publicReadAccess: false,
      blockPublicAccess: BlockPublicAccess.BLOCK_ALL,
      autoDeleteObjects: true,
      removalPolicy: RemovalPolicy.DESTROY,
      ...cdk?.bucket,
    });
  }

  private createS3Deployment(
    cliLayer: AwsCliLayer,
    assets: Asset[],
    fileOptions: { exclude: string; include: string; cacheControl: string }[]
  ): CustomResource {
    // Create a Lambda function that will be doing the uploading
    const uploader = new CdkFunction(this, "S3Uploader", {
      code: Code.fromAsset(
        path.join(__dirname, "../support/base-site-custom-resource")
      ),
      layers: [cliLayer],
      runtime: Runtime.PYTHON_3_7,
      handler: "s3-upload.handler",
      timeout: CdkDuration.minutes(15),
      memorySize: 1024,
    });
    this.bucket.grantReadWrite(uploader);
    assets.forEach((asset) => asset.grantRead(uploader));

    // Create the custom resource function
    const handler = new CdkFunction(this, "S3Handler", {
      code: Code.fromAsset(
        path.join(__dirname, "../support/base-site-custom-resource")
      ),
      layers: [cliLayer],
      runtime: Runtime.PYTHON_3_7,
      handler: "s3-handler.handler",
      timeout: CdkDuration.minutes(15),
      memorySize: 1024,
      environment: {
        UPLOADER_FUNCTION_NAME: uploader.functionName,
      },
    });
    this.bucket.grantReadWrite(handler);
    uploader.grantInvoke(handler);

    // Create custom resource
    return new CustomResource(this, "S3Deployment", {
      serviceToken: handler.functionArn,
      resourceType: "Custom::SSTBucketDeployment",
      properties: {
        Sources: assets.map((asset) => ({
          BucketName: asset.s3BucketName,
          ObjectKey: asset.s3ObjectKey,
        })),
        DestinationBucketName: this.bucket.bucketName,
        FileOptions: (fileOptions || []).map(
          ({ exclude, include, cacheControl }) => {
            return [
              "--exclude",
              exclude,
              "--include",
              include,
              "--cache-control",
              cacheControl,
            ];
          }
        ),
        ReplaceValues: this.getS3ContentReplaceValues(),
      },
    });
  }

  /////////////////////
  // Bundle Lambda Server
  /////////////////////

  protected createFunctionForRegional(): SsrFunction {
    return {} as SsrFunction;
  }

  protected createFunctionForEdge(): EdgeFunction {
    return {} as EdgeFunction;
  }

  protected createFunctionForDev(): CdkFunction {
    const { runtime, timeout, memorySize, permissions, environment, bind } =
      this.props;

    const app = this.node.root as App;
    const role = new Role(this, "ServerFunctionRole", {
      assumedBy: new CompositePrincipal(
        new AccountPrincipal(app.account),
        new ServicePrincipal("lambda.amazonaws.com")
      ),
      maxSessionDuration: CdkDuration.hours(12),
    });

    const ssrFn = new SsrFunction(this, `ServerFunction`, {
      description: "Server handler placeholder",
      bundle: path.join(__dirname, "../support/ssr-site-function-stub"),
      handler: "index.handler",
      runtime,
      memorySize,
      timeout,
      role,
      bind,
      environment,
      permissions,
      // note: do not need to set vpc settings b/c this function is not being used
    });

    return ssrFn.function;
  }

  private grantServerS3Permissions() {
    const server =
      this.serverLambdaCdkFunctionForEdge || this.serverLambdaForRegional;
    this.bucket.grantReadWrite(server!.role!);
  }

  private grantServerCloudFrontPermissions() {
    const stack = Stack.of(this) as Stack;
    const server =
      this.serverLambdaCdkFunctionForEdge || this.serverLambdaForRegional;
    const policy = new Policy(this, "ServerFunctionInvalidatorPolicy", {
      statements: [
        new PolicyStatement({
          actions: ["cloudfront:CreateInvalidation"],
          resources: [
            `arn:${stack.partition}:cloudfront::${stack.account}:distribution/${this.distribution.distributionId}`,
          ],
        }),
      ],
    });
    server?.role?.attachInlinePolicy(policy);
  }

  private createWarmer() {
    const { warm, edge } = this.props;
    if (!warm) return;

    if (warm && edge) {
      throw new Error(
        `Warming is currently supported only for the regional mode.`
      );
    }

    if (!this.serverLambdaForRegional) return;

    // Create warmer function
    const warmer = new CdkFunction(this, "WarmerFunction", {
      description: "Server handler warmer",
      code: Code.fromAsset(path.join(__dirname, "../support/warmer-function")),
      runtime: Runtime.NODEJS_18_X,
      handler: "index.handler",
      timeout: CdkDuration.minutes(15),
      memorySize: 1024,
      environment: {
        FUNCTION_NAME: this.serverLambdaForRegional.functionName,
        CONCURRENCY: warm.toString(),
      },
    });
    this.serverLambdaForRegional.grantInvoke(warmer);

    // Create cron job
    new Rule(this, "WarmerRule", {
      schedule: Schedule.rate(CdkDuration.minutes(5)),
      targets: [new LambdaFunction(warmer, { retryAttempts: 0 })],
    });

    // Create custom resource to prewarm on deploy
    const stack = Stack.of(this) as Stack;
    const policy = new Policy(this, "PrewarmerPolicy", {
      statements: [
        new PolicyStatement({
          effect: Effect.ALLOW,
          actions: ["lambda:InvokeFunction"],
          resources: [warmer.functionArn],
        }),
      ],
    });
    stack.customResourceHandler.role?.attachInlinePolicy(policy);
    const resource = new CustomResource(this, "Prewarmer", {
      serviceToken: stack.customResourceHandler.functionArn,
      resourceType: "Custom::FunctionInvoker",
      properties: {
        version: Date.now().toString(),
        functionName: warmer.functionName,
      },
    });
    resource.node.addDependency(policy);
  }

  /////////////////////
  // CloudFront Distribution
  /////////////////////

  private validateCloudFrontDistributionSettings() {
    const { cdk } = this.props;
    if (cdk?.distribution?.certificate) {
      throw new Error(
        `Do not configure the "cfDistribution.certificate". Use the "customDomain" to configure the domain certificate.`
      );
    }
    if (cdk?.distribution?.domainNames) {
      throw new Error(
        `Do not configure the "cfDistribution.domainNames". Use the "customDomain" to configure the domain name.`
      );
    }
  }

  private createCloudFrontFunction() {
    return new CfFunction(this, "CloudFrontFunction", {
      code: CfFunctionCode.fromInline(`
function handler(event) {
  var request = event.request;
  request.headers["x-forwarded-host"] = request.headers.host;
  ${this.buildConfig.serverCFFunctionInjection || ""}
  return request;
}`),
    });
  }

  protected createCloudFrontDistributionForRegional(): Distribution {
    const { cdk } = this.props;
    const cfDistributionProps = cdk?.distribution || {};
    const s3Origin = new S3Origin(this.bucket);
    const cachePolicy = cdk?.serverCachePolicy ?? this.buildServerCachePolicy();

    return new Distribution(this, "Distribution", {
      // these values can be overwritten by cfDistributionProps
      defaultRootObject: "",
      // Override props.
      ...cfDistributionProps,
      // these values can NOT be overwritten by cfDistributionProps
      domainNames: this.buildDistributionDomainNames(),
      certificate: this.certificate,
      defaultBehavior: this.buildDefaultBehaviorForRegional(cachePolicy),
      additionalBehaviors: {
        ...this.buildStaticFileBehaviors(s3Origin),
        ...(cfDistributionProps.additionalBehaviors || {}),
      },
    });
  }

  protected createCloudFrontDistributionForEdge(): Distribution {
    const { cdk } = this.props;
    const cfDistributionProps = cdk?.distribution || {};
    const s3Origin = new S3Origin(this.bucket);
    const cachePolicy = cdk?.serverCachePolicy ?? this.buildServerCachePolicy();

    return new Distribution(this, "Distribution", {
      // these values can be overwritten by cfDistributionProps
      defaultRootObject: "",
      // Override props.
      ...cfDistributionProps,
      // these values can NOT be overwritten by cfDistributionProps
      domainNames: this.buildDistributionDomainNames(),
      certificate: this.certificate,
      defaultBehavior: this.buildDefaultBehaviorForEdge(s3Origin, cachePolicy),
      additionalBehaviors: {
        ...this.buildStaticFileBehaviors(s3Origin),
        ...(cfDistributionProps.additionalBehaviors || {}),
      },
    });
  }

  protected buildDistributionDomainNames(): string[] {
    const { customDomain } = this.props;
    const domainNames = [];
    if (!customDomain) {
      // no domain
    } else if (typeof customDomain === "string") {
      domainNames.push(customDomain);
    } else {
      domainNames.push(customDomain.domainName);
      if (customDomain.alternateNames) {
        if (!customDomain.cdk?.certificate)
          throw new Error(
            "Certificates for alternate domains cannot be automatically created. Please specify certificate to use"
          );
        domainNames.push(...customDomain.alternateNames);
      }
    }
    return domainNames;
  }

  protected buildDefaultBehaviorForRegional(
    cachePolicy: ICachePolicy
  ): BehaviorOptions {
    const { timeout, cdk } = this.props;
    const cfDistributionProps = cdk?.distribution || {};

    const fnUrl = this.serverLambdaForRegional!.addFunctionUrl({
      authType: FunctionUrlAuthType.NONE,
    });

    return {
      viewerProtocolPolicy: ViewerProtocolPolicy.REDIRECT_TO_HTTPS,
      origin: new HttpOrigin(Fn.parseDomainName(fnUrl.url), {
        readTimeout:
          typeof timeout === "string"
            ? toCdkDuration(timeout)
            : CdkDuration.seconds(timeout),
      }),
      allowedMethods: AllowedMethods.ALLOW_ALL,
      cachedMethods: CachedMethods.CACHE_GET_HEAD_OPTIONS,
      compress: true,
      cachePolicy,
      responseHeadersPolicy: cdk?.responseHeadersPolicy,
      originRequestPolicy: this.buildServerOriginRequestPolicy(),
      ...(cfDistributionProps.defaultBehavior || {}),
      functionAssociations: [
        ...this.buildBehaviorFunctionAssociations(),
        ...(cfDistributionProps.defaultBehavior?.functionAssociations || []),
      ],
    };
  }

  protected buildDefaultBehaviorForEdge(
    origin: S3Origin,
    cachePolicy: ICachePolicy
  ): BehaviorOptions {
    const { cdk } = this.props;
    const cfDistributionProps = cdk?.distribution || {};

    return {
      viewerProtocolPolicy: ViewerProtocolPolicy.REDIRECT_TO_HTTPS,
      origin,
      allowedMethods: AllowedMethods.ALLOW_ALL,
      cachedMethods: CachedMethods.CACHE_GET_HEAD_OPTIONS,
      compress: true,
      cachePolicy,
      responseHeadersPolicy: cdk?.responseHeadersPolicy,
      originRequestPolicy: this.buildServerOriginRequestPolicy(),
      ...(cfDistributionProps.defaultBehavior || {}),
      functionAssociations: [
        ...this.buildBehaviorFunctionAssociations(),
        ...(cfDistributionProps.defaultBehavior?.functionAssociations || []),
      ],
      edgeLambdas: [
        {
          includeBody: true,
          eventType: LambdaEdgeEventType.ORIGIN_REQUEST,
          functionVersion: this.serverLambdaForEdge!.currentVersion,
        },
        ...(cfDistributionProps.defaultBehavior?.edgeLambdas || []),
      ],
    };
  }

  protected buildBehaviorFunctionAssociations() {
    return [
      {
        eventType: CfFunctionEventType.VIEWER_REQUEST,
        function: this.cfFunction,
      },
    ];
  }

  protected buildStaticFileBehaviors(
    origin: S3Origin
  ): Record<string, BehaviorOptions> {
    const { cdk } = this.props;

    // Create additional behaviours for statics
    const staticBehaviourOptions: BehaviorOptions = {
      viewerProtocolPolicy: ViewerProtocolPolicy.REDIRECT_TO_HTTPS,
      origin,
      allowedMethods: AllowedMethods.ALLOW_GET_HEAD_OPTIONS,
      cachedMethods: CachedMethods.CACHE_GET_HEAD_OPTIONS,
      compress: true,
      cachePolicy: CachePolicy.CACHING_OPTIMIZED,
    };

    // Add behaviour for public folder statics (excluding build)
    const staticsBehaviours: Record<string, BehaviorOptions> = {};
    const publicDir = path.join(
      this.props.path,
      this.buildConfig.clientBuildOutputDir
    );
    for (const item of fs.readdirSync(publicDir)) {
      if (fs.statSync(path.join(publicDir, item)).isDirectory()) {
        staticsBehaviours[`${item}/*`] = staticBehaviourOptions;
      } else {
        staticsBehaviours[item] = staticBehaviourOptions;
      }
    }

    return staticsBehaviours;
  }

  protected buildServerCachePolicy(allowedHeaders?: string[]) {
    return new CachePolicy(this, "ServerCache", {
      queryStringBehavior: CacheQueryStringBehavior.all(),
      headerBehavior:
        allowedHeaders && allowedHeaders.length > 0
          ? CacheHeaderBehavior.allowList(...allowedHeaders)
          : CacheHeaderBehavior.none(),
      cookieBehavior: CacheCookieBehavior.all(),
      defaultTtl: CdkDuration.days(0),
      maxTtl: CdkDuration.days(365),
      minTtl: CdkDuration.days(0),
      enableAcceptEncodingBrotli: true,
      enableAcceptEncodingGzip: true,
      comment: "SST server response cache policy",
    });
  }

  protected buildServerOriginRequestPolicy() {
    // CloudFront's Managed-AllViewerExceptHostHeader policy
    return OriginRequestPolicy.fromOriginRequestPolicyId(
      this,
      "ServerOriginRequestPolicy",
      "b689b0a8-53d0-40ab-baf2-68738e2966ac"
    );
  }

  private createCloudFrontInvalidation() {
    const stack = Stack.of(this) as Stack;

    const policy = new Policy(this, "CloudFrontInvalidatorPolicy", {
      statements: [
        new PolicyStatement({
          effect: Effect.ALLOW,
          actions: [
            "cloudfront:GetInvalidation",
            "cloudfront:CreateInvalidation",
          ],
          resources: [
            `arn:${stack.partition}:cloudfront::${stack.account}:distribution/${this.distribution.distributionId}`,
          ],
        }),
      ],
    });
    stack.customResourceHandler.role?.attachInlinePolicy(policy);

    const resource = new CustomResource(this, "CloudFrontInvalidator", {
      serviceToken: stack.customResourceHandler.functionArn,
      resourceType: "Custom::CloudFrontInvalidator",
      properties: {
        buildId: this.generateBuildId(),
        distributionId: this.distribution.distributionId,
        paths: ["/*"],
        waitForInvalidation: this.props.waitForInvalidation,
      },
    });
    resource.node.addDependency(policy);

    return resource;
  }

  /////////////////////
  // Custom Domain
  /////////////////////

  protected validateCustomDomainSettings() {
    const { customDomain } = this.props;

    if (!customDomain) {
      return;
    }

    if (typeof customDomain === "string") {
      return;
    }

    if (customDomain.isExternalDomain === true) {
      if (!customDomain.cdk?.certificate) {
        throw new Error(
          `A valid certificate is required when "isExternalDomain" is set to "true".`
        );
      }
      if (customDomain.domainAlias) {
        throw new Error(
          `Domain alias is only supported for domains hosted on Amazon Route 53. Do not set the "customDomain.domainAlias" when "isExternalDomain" is enabled.`
        );
      }
      if (customDomain.hostedZone) {
        throw new Error(
          `Hosted zones can only be configured for domains hosted on Amazon Route 53. Do not set the "customDomain.hostedZone" when "isExternalDomain" is enabled.`
        );
      }
    }
  }

  protected lookupHostedZone(): IHostedZone | undefined {
    const { customDomain } = this.props;

    // Skip if customDomain is not configured
    if (!customDomain) {
      return;
    }

    let hostedZone;

    if (typeof customDomain === "string") {
      hostedZone = HostedZone.fromLookup(this, "HostedZone", {
        domainName: customDomain,
      });
    } else if (customDomain.cdk?.hostedZone) {
      hostedZone = customDomain.cdk.hostedZone;
    } else if (typeof customDomain.hostedZone === "string") {
      hostedZone = HostedZone.fromLookup(this, "HostedZone", {
        domainName: customDomain.hostedZone,
      });
    } else if (typeof customDomain.domainName === "string") {
      // Skip if domain is not a Route53 domain
      if (customDomain.isExternalDomain === true) {
        return;
      }

      hostedZone = HostedZone.fromLookup(this, "HostedZone", {
        domainName: customDomain.domainName,
      });
    } else {
      hostedZone = customDomain.hostedZone;
    }

    return hostedZone;
  }

  private createCertificate(): ICertificate | undefined {
    const { customDomain } = this.props;

    if (!customDomain) {
      return;
    }

    let acmCertificate;

    // HostedZone is set for Route 53 domains
    if (this.hostedZone) {
      if (typeof customDomain === "string") {
        acmCertificate = new DnsValidatedCertificate(this, "Certificate", {
          domainName: customDomain,
          hostedZone: this.hostedZone,
          region: "us-east-1",
        });
      } else if (customDomain.cdk?.certificate) {
        acmCertificate = customDomain.cdk.certificate;
      } else {
        acmCertificate = new DnsValidatedCertificate(this, "Certificate", {
          domainName: customDomain.domainName,
          hostedZone: this.hostedZone,
          region: "us-east-1",
        });
      }
    }
    // HostedZone is NOT set for non-Route 53 domains
    else {
      if (typeof customDomain !== "string") {
        acmCertificate = customDomain.cdk?.certificate;
      }
    }

    return acmCertificate;
  }

  protected createRoute53Records(): void {
    const { customDomain } = this.props;

    if (!customDomain || !this.hostedZone) {
      return;
    }

    let recordName;
    let domainAlias;
    if (typeof customDomain === "string") {
      recordName = customDomain;
    } else {
      recordName = customDomain.domainName;
      domainAlias = customDomain.domainAlias;
    }

    // Create DNS record
    const recordProps = {
      recordName,
      zone: this.hostedZone,
      target: RecordTarget.fromAlias(new CloudFrontTarget(this.distribution)),
    };
    new ARecord(this, "AliasRecord", recordProps);
    new AaaaRecord(this, "AliasRecordAAAA", recordProps);

    // Create Alias redirect record
    if (domainAlias) {
      new HttpsRedirect(this, "Redirect", {
        zone: this.hostedZone,
        recordNames: [domainAlias],
        targetDomain: recordName,
      });
    }
  }

  /////////////////////
  // Helper Functions
  /////////////////////

  private getS3ContentReplaceValues() {
    const replaceValues: SsrSiteReplaceProps[] = [];

    Object.entries(this.props.environment || {})
      .filter(([, value]) => Token.isUnresolved(value))
      .forEach(([key, value]) => {
        const token = `{{ ${key} }}`;
        replaceValues.push(
          {
            files: "**/*.html",
            search: token,
            replace: value,
          },
          {
            files: "**/*.js",
            search: token,
            replace: value,
          },
          {
            files: "**/*.json",
            search: token,
            replace: value,
          }
        );
      });
    return replaceValues;
  }

  private validateSiteExists() {
    const { path: sitePath } = this.props;
    if (!fs.existsSync(sitePath)) {
      throw new Error(`No site found at "${path.resolve(sitePath)}"`);
    }
  }

  private validateTimeout() {
    const { edge, timeout } = this.props;
    const num =
      typeof timeout === "number"
        ? timeout
        : toCdkDuration(timeout).toSeconds();
    const limit = edge ? 30 : 180;
    if (num > limit) {
      throw new Error(
        edge
          ? `Timeout must be less than or equal to 30 seconds when the "edge" flag is enabled.`
          : `Timeout must be less than or equal to 180 seconds.`
      );
    }
  }

  private writeTypesFile() {
    const typesPath = path.resolve(
      this.props.path,
      this.buildConfig.typesPath,
      "sst-env.d.ts"
    );

    // Do not override the types file if it already exists
    if (fs.existsSync(typesPath)) return;

    const relPathToSstTypesFile = path.join(
      path.relative(path.dirname(typesPath), useProject().paths.root),
      ".sst/types/index.ts"
    );
    fs.writeFileSync(
      typesPath,
      `/// <reference path="${relPathToSstTypesFile}" />`
    );
  }

  protected generateBuildId(): string {
    // We will generate a hash based on the contents of the "public" folder
    // which will be used to indicate if we need to invalidate our CloudFront
    // cache. As the browser build files are always uniquely hash in their
    // filenames according to their content we can ignore the browser build
    // files.

    // The below options are needed to support following symlinks when building zip files:
    // - nodir: This will prevent symlinks themselves from being copied into the zip.
    // - follow: This will follow symlinks and copy the files within.
    const globOptions = {
      dot: true,
      nodir: true,
      follow: true,
      ignore: [`${this.buildConfig.clientBuildVersionedSubDir}/**`],
      cwd: path.resolve(this.props.path, this.buildConfig.clientBuildOutputDir),
    };
    const files = glob.sync("**", globOptions);
    const hash = crypto.createHash("sha1");
    for (const file of files) {
      hash.update(file);
    }
    const buildId = hash.digest("hex");

    Logger.debug(`Generated build ID ${buildId}`);

    return buildId;
  }
}

export const useSites = createAppContext(() => {
  const sites: {
    name: string;
    type: string;
    props: SsrSiteNormalizedProps;
  }[] = [];
  return {
    add(name: string, type: string, props: SsrSiteNormalizedProps) {
      sites.push({ name, type, props });
    },
    get all() {
      return sites;
    },
  };
});<|MERGE_RESOLUTION|>--- conflicted
+++ resolved
@@ -393,10 +393,9 @@
     // Connect Custom Domain to CloudFront Distribution
     this.createRoute53Records();
 
-<<<<<<< HEAD
     // Setup Function Warmer
     this.createWarmer();
-=======
+    
     useDeferredTasks().add(async () => {
       // Build app
       this.buildApp();
@@ -421,7 +420,6 @@
 
       this.buildConfig.runInDeferredTasks?.();
     });
->>>>>>> 62ede466
   }
 
   /////////////////////
