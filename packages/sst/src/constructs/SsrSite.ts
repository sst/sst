import path from "path";
import url from "url";
import fs from "fs";
import glob from "glob";
import crypto from "crypto";
import spawn from "cross-spawn";
import { execSync } from "child_process";

import { Construct } from "constructs";
import {
  Fn,
  Token,
  Duration as CdkDuration,
  RemovalPolicy,
  CustomResource,
} from "aws-cdk-lib/core";
import {
  BlockPublicAccess,
  Bucket,
  BucketProps,
  IBucket,
} from "aws-cdk-lib/aws-s3";
import {
  Effect,
  Role,
  Policy,
  PolicyStatement,
  AccountPrincipal,
  ServicePrincipal,
  CompositePrincipal,
} from "aws-cdk-lib/aws-iam";
import {
  Function as CdkFunction,
  Code,
  Runtime,
  FunctionUrlAuthType,
  FunctionProps as CdkFunctionProps,
  InvokeMode,
} from "aws-cdk-lib/aws-lambda";
import { Asset } from "aws-cdk-lib/aws-s3-assets";
import {
  ICachePolicy,
  IResponseHeadersPolicy,
  BehaviorOptions,
  ViewerProtocolPolicy,
  AllowedMethods,
  CachedMethods,
  LambdaEdgeEventType,
  CachePolicy,
  CacheQueryStringBehavior,
  CacheHeaderBehavior,
  CacheCookieBehavior,
  OriginRequestPolicy,
  IOriginRequestPolicy,
  Function as CfFunction,
  FunctionCode as CfFunctionCode,
  FunctionEventType as CfFunctionEventType,
  ErrorResponse,
} from "aws-cdk-lib/aws-cloudfront";
import { AwsCliLayer } from "aws-cdk-lib/lambda-layer-awscli";
import {
  S3Origin,
  HttpOrigin,
  OriginGroup,
} from "aws-cdk-lib/aws-cloudfront-origins";
import { Rule, Schedule } from "aws-cdk-lib/aws-events";
import { LambdaFunction } from "aws-cdk-lib/aws-events-targets";

import { App } from "./App.js";
import { Stack } from "./Stack.js";
import { Distribution, DistributionDomainProps } from "./Distribution.js";
import { Logger } from "../logger.js";
import { createAppContext } from "./context.js";
import { SSTConstruct, isCDKConstruct } from "./Construct.js";
import { NodeJSProps, FunctionProps } from "./Function.js";
import { Secret } from "./Secret.js";
import { SsrFunction, SsrFunctionProps } from "./SsrFunction.js";
import { EdgeFunction, EdgeFunctionProps } from "./EdgeFunction.js";
import {
  BaseSiteFileOptions,
  BaseSiteReplaceProps,
  BaseSiteCdkDistributionProps,
  getBuildCmdEnvironment,
} from "./BaseSite.js";
import { Size } from "./util/size.js";
import { Duration, toCdkDuration } from "./util/duration.js";
import { Permissions, attachPermissionsToRole } from "./util/permission.js";
import {
  FunctionBindingProps,
  getParameterPath,
} from "./util/functionBinding.js";
import { useProject } from "../project.js";
import { VisibleError } from "../error.js";
import { RetentionDays } from "aws-cdk-lib/aws-logs";

const __dirname = url.fileURLToPath(new URL(".", import.meta.url));

type CloudFrontFunctionConfig = { constructId: string; injections: string[] };
type EdgeFunctionConfig = { constructId: string; function: EdgeFunctionProps };
type FunctionOriginConfig = {
  type: "function";
  constructId: string;
  function: SsrFunctionProps;
  streaming?: boolean;
};
type ImageOptimizationFunctionOriginConfig = {
  type: "image-optimization-function";
  function: CdkFunctionProps;
};
type S3OriginConfig = {
  type: "s3";
  originPath?: string;
  copy: {
    from: string;
    to: string;
    cached: boolean;
    versionedSubDir?: string;
  }[];
};
type OriginGroupConfig = {
  type: "group";
  primaryOriginName: string;
  fallbackOriginName: string;
  fallbackStatusCodes?: number[];
};
type OriginsMap = Record<string, S3Origin | HttpOrigin | OriginGroup>;

export type Plan = ReturnType<SsrSite["validatePlan"]>;
export interface SsrSiteNodeJSProps extends NodeJSProps {}
export interface SsrDomainProps extends DistributionDomainProps {}
export interface SsrSiteFileOptions extends BaseSiteFileOptions {}
export interface SsrSiteReplaceProps extends BaseSiteReplaceProps {}
export interface SsrCdkDistributionProps extends BaseSiteCdkDistributionProps {}
export interface SsrSiteProps {
  /**
   * Bind resources for the function
   *
   * @example
   * ```js
   * new Function(stack, "Function", {
   *   handler: "src/function.handler",
   *   bind: [STRIPE_KEY, bucket],
   * })
   * ```
   */
  bind?: SSTConstruct[];
  /**
   * Path to the directory where the app is located.
   * @default "."
   */
  path?: string;
  /**
   * Path relative to the app location where the type definitions are located.
   * @default "."
   */
  typesPath?: string;
  /**
   * The command for building the website
   * @default `npm run build`
   * @example
   * ```js
   * buildCommand: "yarn build",
   * ```
   */
  buildCommand?: string;
  /**
   * The customDomain for this website. SST supports domains that are hosted
   * either on [Route 53](https://aws.amazon.com/route53/) or externally.
   *
   * Note that you can also migrate externally hosted domains to Route 53 by
   * [following this guide](https://docs.aws.amazon.com/Route53/latest/DeveloperGuide/MigratingDNS.html).
   *
   * @example
   * ```js
   * customDomain: "domain.com",
   * ```
   *
   * ```js
   * customDomain: {
   *   domainName: "domain.com",
   *   domainAlias: "www.domain.com",
   *   hostedZone: "domain.com"
   * },
   * ```
   */
  customDomain?: string | SsrDomainProps;
  /**
   * The SSR function is deployed to Lambda in a single region. Alternatively, you can enable this option to deploy to Lambda@Edge.
   * @default false
   */
  edge?: boolean;
  /**
   * The execution timeout in seconds for SSR function.
   * @default 10 seconds
   * @example
   * ```js
   * timeout: "5 seconds",
   * ```
   */
  timeout?: number | Duration;
  /**
   * The amount of memory in MB allocated for SSR function.
   * @default 1024 MB
   * @example
   * ```js
   * memorySize: "512 MB",
   * ```
   */
  memorySize?: number | Size;
  /**
   * The runtime environment for the SSR function.
   * @default nodejs18.x
   * @example
   * ```js
   * runtime: "nodejs16.x",
   * ```
   */
  runtime?: "nodejs14.x" | "nodejs16.x" | "nodejs18.x";
  /**
   * Used to configure nodejs function properties
   */
  nodejs?: SsrSiteNodeJSProps;
  /**
   * Attaches the given list of permissions to the SSR function. Configuring this property is equivalent to calling `attachPermissions()` after the site is created.
   * @example
   * ```js
   * permissions: ["ses"]
   * ```
   */
  permissions?: Permissions;
  /**
   * An object with the key being the environment variable name.
   *
   * @example
   * ```js
   * environment: {
   *   API_URL: api.url,
   *   USER_POOL_CLIENT: auth.cognitoUserPoolClient.userPoolClientId,
   * },
   * ```
   */
  environment?: Record<string, string>;
  /**
   * The number of server functions to keep warm. This option is only supported for the regional mode.
   * @default Server function is not kept warm
   */
  warm?: number;
  regional?: {
    /**
     * Secure the server function URL using AWS IAM authentication. By default, the server function URL is publicly accessible. When this flag is enabled, the server function URL will require IAM authorization, and a Lambda@Edge function will sign the requests. Be aware that this introduces added latency to the requests.
     * @default false
     */
    enableServerUrlIamAuth?: boolean;
  };
  dev?: {
    /**
     * When running `sst dev`, site is not deployed. This is to ensure `sst dev` can start up quickly.
     * @default false
     * @example
     * ```js
     * dev: {
     *   deploy: true
     * }
     * ```
     */
    deploy?: boolean;
    /**
     * The local site URL when running `sst dev`.
     * @example
     * ```js
     * dev: {
     *   url: "http://localhost:3000"
     * }
     * ```
     */
    url?: string;
  };
  /**
   * While deploying, SST waits for the CloudFront cache invalidation process to finish. This ensures that the new content will be served once the deploy command finishes. However, this process can sometimes take more than 5 mins. For non-prod environments it might make sense to pass in `false`. That'll skip waiting for the cache to invalidate and speed up the deploy process.
   * @default false
   */
  waitForInvalidation?: boolean;
  cdk?: {
    /**
     * Allows you to override default id for this construct.
     */
    id?: string;
    /**
     * Allows you to override default settings this construct uses internally to create the bucket
     */
    bucket?: BucketProps | IBucket;
    /**
     * Pass in a value to override the default settings this construct uses to
     * create the CDK `Distribution` internally.
     */
    distribution?: SsrCdkDistributionProps;
    /**
     * Override the CloudFront cache policy properties for responses from the
     * server rendering Lambda.
     *
     * @default
     * By default, the cache policy is configured to cache all responses from
     * the server rendering Lambda based on the query-key only. If you're using
     * cookie or header based authentication, you'll need to override the
     * cache policy to cache based on those values as well.
     *
     * ```js
     * serverCachePolicy: new CachePolicy(this, "ServerCache", {
     *   queryStringBehavior: CacheQueryStringBehavior.all()
     *   headerBehavior: CacheHeaderBehavior.none()
     *   cookieBehavior: CacheCookieBehavior.none()
     *   defaultTtl: Duration.days(0)
     *   maxTtl: Duration.days(365)
     *   minTtl: Duration.days(0)
     * })
     * ```
     */
    serverCachePolicy?: ICachePolicy;
    /**
     * Override the CloudFront response headers policy properties for responses
     * from the server rendering Lambda.
     */
    responseHeadersPolicy?: IResponseHeadersPolicy;
    server?: Pick<
      CdkFunctionProps,
      | "vpc"
      | "vpcSubnets"
      | "securityGroups"
      | "allowAllOutbound"
      | "allowPublicSubnet"
      | "architecture"
      | "logRetention"
    > &
      Pick<FunctionProps, "copyFiles">;
  };
  /**
   * Pass in a list of file options to customize cache control and content type specific files.
   *
   * @default
   * Versioned files cached for 1 year at the CDN and brower level.
   * Unversioned files cached for 1 year at the CDN level, but not at the browser level.
   * ```js
   * fileOptions: [
   *   {
   *     exclude: "*",
   *     include: "{versioned_directory}/*",
   *     cacheControl: "public,max-age=31536000,immutable",
   *   },
   *   {
   *     exclude: "*",
   *     include: "[{non_versioned_file1}, {non_versioned_file2}, ...]",
   *     cacheControl: "public,max-age=0,s-maxage=31536000,must-revalidate",
   *   },
   *   {
   *     exclude: "*",
   *     include: "[{non_versioned_dir_1}/*, {non_versioned_dir_2}/*, ...]",
   *     cacheControl: "public,max-age=0,s-maxage=31536000,must-revalidate",
   *   },
   * ]
   * ```
   *
   * @example
   * ```js
   * fileOptions: [
   *   {
   *     exclude: "*",
   *     include: "{versioned_directory}/*.css",
   *     cacheControl: "public,max-age=31536000,immutable",
   *     contentType: "text/css; charset=UTF-8",
   *   },
   *   {
   *     exclude: "*",
   *     include: "{versioned_directory}/*.js",
   *     cacheControl: "public,max-age=31536000,immutable",
   *   },
   *   {
   *     exclude: "*",
   *     include: "[{non_versioned_file1}, {non_versioned_file2}, ...]",
   *     cacheControl: "public,max-age=0,s-maxage=31536000,must-revalidate",
   *   },
   *   {
   *     exclude: "*",
   *     include: "[{non_versioned_dir_1}/*, {non_versioned_dir_2}/*, ...]",
   *     cacheControl: "public,max-age=0,s-maxage=31536000,must-revalidate",
   *   },
   * ]
   * ```
   */
  fileOptions?: SsrSiteFileOptions[];
}

export type SsrSiteNormalizedProps = SsrSiteProps & {
  path: Exclude<SsrSiteProps["path"], undefined>;
  typesPath: Exclude<SsrSiteProps["typesPath"], undefined>;
  runtime: Exclude<SsrSiteProps["runtime"], undefined>;
  timeout: Exclude<SsrSiteProps["timeout"], undefined>;
  memorySize: Exclude<SsrSiteProps["memorySize"], undefined>;
  waitForInvalidation: Exclude<SsrSiteProps["waitForInvalidation"], undefined>;
};

/**
 * The `SsrSite` construct is a higher level CDK construct that makes it easy to create modern web apps with Server Side Rendering capabilities.
 * @example
 * Deploys an Astro app in the `web` directory.
 *
 * ```js
 * new SsrSite(stack, "site", {
 *   path: "web",
 * });
 * ```
 */
export abstract class SsrSite extends Construct implements SSTConstruct {
  public readonly id: string;
  protected props: SsrSiteNormalizedProps;
  protected doNotDeploy: boolean;
  protected bucket: Bucket;
  protected serverFunction?: EdgeFunction | SsrFunction;
  private serverFunctionForDev?: SsrFunction;
  private distribution: Distribution;

  constructor(scope: Construct, id: string, rawProps?: SsrSiteProps) {
    super(scope, rawProps?.cdk?.id || id);

    const props: SsrSiteNormalizedProps = {
      path: ".",
      typesPath: ".",
      waitForInvalidation: false,
      runtime: "nodejs18.x",
      timeout: "10 seconds",
      memorySize: "1024 MB",
      ...rawProps,
    };
    this.id = id;
    this.props = props;

    const app = scope.node.root as App;
    const stack = Stack.of(this) as Stack;
    const self = this;
    const {
      path: sitePath,
      typesPath,
      buildCommand,
      runtime,
      timeout,
      memorySize,
      edge,
      regional,
      dev,
      nodejs,
      permissions,
      environment,
      bind,
      customDomain,
      waitForInvalidation,
      fileOptions,
      warm,
      cdk,
    } = props;

    this.doNotDeploy = !stack.isActive || (app.mode === "dev" && !dev?.deploy);

    validateSiteExists();
    validateTimeout();
    writeTypesFile(typesPath);

    useSites().add(stack.stackName, id, this.constructor.name, props);

    if (this.doNotDeploy) {
      // @ts-expect-error
      this.bucket = this.distribution = null;
      this.serverFunctionForDev = createServerFunctionForDev();
      app.registerTypes(this);
      return;
    }

    let s3DeployCRs: CustomResource[] = [];
    let ssrFunctions: SsrFunction[] = [];
    let singletonAwsCliLayer: AwsCliLayer;
    let singletonUrlSigner: EdgeFunction;
    let singletonCachePolicy: CachePolicy;
    let singletonOriginRequestPolicy: IOriginRequestPolicy;

    // Create Bucket
    const bucket = createS3Bucket();

    // Build app
    buildApp();
    const plan = this.plan(bucket);

    // Create CloudFront
    const cfFunctions = createCloudFrontFunctions();
    const edgeFunctions = createEdgeFunctions();
    const origins = createOrigins();
    const distribution = createCloudFrontDistribution();
    distribution.createInvalidation(plan.buildId ?? generateBuildId());

    // Create Warmer
    createWarmer();

    this.bucket = bucket;
    this.distribution = distribution;
    this.serverFunction =
      ssrFunctions.length > 0
        ? ssrFunctions[0]
        : Object.values(edgeFunctions).length > 0
        ? Object.values(edgeFunctions)[0]
        : undefined;

    app.registerTypes(this);

    function validateSiteExists() {
      if (!fs.existsSync(sitePath)) {
        throw new Error(`No site found at "${path.resolve(sitePath)}"`);
      }
    }

    function validateTimeout() {
      const num =
        typeof timeout === "number"
          ? timeout
          : toCdkDuration(timeout).toSeconds();
      const limit = edge ? 30 : 180;
      if (num > limit) {
        throw new Error(
          edge
            ? `Timeout must be less than or equal to 30 seconds when the "edge" flag is enabled.`
            : `Timeout must be less than or equal to 180 seconds.`
        );
      }
    }

    function writeTypesFile(typesPath: string) {
      const filePath = path.resolve(sitePath, typesPath, "sst-env.d.ts");

      // Do not override the types file if it already exists
      if (fs.existsSync(filePath)) return;

      const relPathToSstTypesFile = path.join(
        path.relative(path.dirname(filePath), useProject().paths.root),
        ".sst/types/index.ts"
      );
      fs.writeFileSync(
        filePath,
        `/// <reference path="${relPathToSstTypesFile}" />`
      );
    }

    function buildApp() {
      if (app.isRunningSSTTest()) return;

      const defaultCommand = "npm run build";
      const cmd = buildCommand || defaultCommand;

      if (cmd === defaultCommand) {
        // Ensure that the site has a build script defined
        if (!fs.existsSync(path.join(sitePath, "package.json"))) {
          throw new Error(`No package.json found at "${sitePath}".`);
        }
        const packageJson = JSON.parse(
          fs.readFileSync(path.join(sitePath, "package.json")).toString()
        );
        if (!packageJson.scripts || !packageJson.scripts.build) {
          throw new Error(
            `No "build" script found within package.json in "${sitePath}".`
          );
        }
      }

      // Run build
      Logger.debug(`Running "${cmd}" script`);
      try {
        execSync(cmd, {
          cwd: sitePath,
          stdio: "inherit",
          env: {
            SST: "1",
            ...process.env,
            ...getBuildCmdEnvironment(environment),
          },
        });
      } catch (e) {
        throw new VisibleError(
          `There was a problem building the "${id}" site.`
        );
      }
    }

    function createS3Bucket() {
      // cdk.bucket is an imported construct
      if (cdk?.bucket && isCDKConstruct(cdk?.bucket)) {
        return cdk.bucket as Bucket;
      }

      // cdk.bucket is a prop
      return new Bucket(self, "S3Bucket", {
        publicReadAccess: false,
        blockPublicAccess: BlockPublicAccess.BLOCK_ALL,
        autoDeleteObjects: true,
        removalPolicy: RemovalPolicy.DESTROY,
        enforceSSL: true,
        ...cdk?.bucket,
      });
    }

    function createServerFunctionForDev() {
      const role = new Role(self, "ServerFunctionRole", {
        assumedBy: new CompositePrincipal(
          new AccountPrincipal(app.account),
          new ServicePrincipal("lambda.amazonaws.com")
        ),
        maxSessionDuration: CdkDuration.hours(12),
      });

      return new SsrFunction(self, `ServerFunction`, {
        description: "Server handler placeholder",
        bundle: path.join(__dirname, "../support/ssr-site-function-stub"),
        handler: "index.handler",
        runtime,
        memorySize,
        timeout,
        role,
        bind,
        environment,
        permissions,
        // note: do not need to set vpc settings b/c this function is not being used
      });
    }

    function createWarmer() {
      // note: Currently all sites have a single server function. When we add
      //       support for multiple server functions (ie. route splitting), we
      //       need to handle warming multiple functions.
      if (!warm) return;

      if (warm && edge) {
        throw new VisibleError(
          `In the "${id}" Site, warming is currently supported only for the regional mode.`
        );
      }

      if (ssrFunctions.length === 0) return;

      // Create warmer function
      const warmer = new CdkFunction(self, "WarmerFunction", {
        description: "SSR warmer",
        code: Code.fromAsset(
          plan.warmerConfig?.function ??
            path.join(__dirname, "../support/ssr-warmer")
        ),
        runtime: Runtime.NODEJS_18_X,
        handler: "index.handler",
        timeout: CdkDuration.minutes(15),
        memorySize: 128,
        environment: {
          FUNCTION_NAME: ssrFunctions[0].functionName,
          CONCURRENCY: warm.toString(),
        },
      });
      ssrFunctions[0].grantInvoke(warmer);

      // Create cron job
      new Rule(self, "WarmerRule", {
        schedule:
          plan.warmerConfig?.schedule ?? Schedule.rate(CdkDuration.minutes(5)),
        targets: [new LambdaFunction(warmer, { retryAttempts: 0 })],
      });

      // Create custom resource to prewarm on deploy
      const policy = new Policy(self, "PrewarmerPolicy", {
        statements: [
          new PolicyStatement({
            effect: Effect.ALLOW,
            actions: ["lambda:InvokeFunction"],
            resources: [warmer.functionArn],
          }),
        ],
      });
      stack.customResourceHandler.role?.attachInlinePolicy(policy);
      const resource = new CustomResource(self, "Prewarmer", {
        serviceToken: stack.customResourceHandler.functionArn,
        resourceType: "Custom::FunctionInvoker",
        properties: {
          version: Date.now().toString(),
          functionName: warmer.functionName,
        },
      });
      resource.node.addDependency(policy);
    }

    function createCloudFrontDistribution() {
      const distribution = new Distribution(self, "CDN", {
        scopeOverride: self,
        customDomain,
        waitForInvalidation,
        cdk: {
          distribution: {
            // these values can be overwritten
            defaultRootObject: "",
            // override props.
            ...cdk?.distribution,
            // these values can NOT be overwritten
            defaultBehavior: buildBehavior(
              plan.behaviors.find((behavior) => !behavior.pattern)!
            ),
            additionalBehaviors: {
              ...plan.behaviors
                .filter((behavior) => behavior.pattern)
                .reduce((acc, behavior) => {
                  acc[behavior.pattern!] = buildBehavior(behavior);
                  return acc;
                }, {} as Record<string, BehaviorOptions>),
              ...(cdk?.distribution?.additionalBehaviors || {}),
            },
            errorResponses: plan.errorResponses,
          },
        },
      });

      // allow all functions to invalidate the distribution
      const policy = new Policy(self, "ServerFunctionInvalidatorPolicy", {
        statements: [
          new PolicyStatement({
            actions: ["cloudfront:CreateInvalidation"],
            resources: [
              `arn:${stack.partition}:cloudfront::${stack.account}:distribution/${distribution.cdk.distribution.distributionId}`,
            ],
          }),
        ],
      });
      ssrFunctions.forEach((fn) => fn.role?.attachInlinePolicy(policy));
      Object.values(edgeFunctions).forEach((fn) =>
        fn.role?.attachInlinePolicy(policy)
      );

      // create distribution after s3 upload finishes
      s3DeployCRs.forEach((cr) => distribution.node.addDependency(cr));

      return distribution;
    }

    function buildBehavior(
      behavior: ReturnType<typeof self.validatePlan>["behaviors"][number]
    ) {
      const origin = origins[behavior.origin];
      const edgeFunction = edgeFunctions[behavior.edgeFunction || ""];
      const cfFunction = cfFunctions[behavior.cfFunction || ""];

      if (behavior.cacheType === "static") {
        return {
          origin,
          viewerProtocolPolicy: ViewerProtocolPolicy.REDIRECT_TO_HTTPS,
          allowedMethods:
            behavior.allowedMethods ?? AllowedMethods.ALLOW_GET_HEAD_OPTIONS,
          cachedMethods: CachedMethods.CACHE_GET_HEAD_OPTIONS,
          compress: true,
          cachePolicy: CachePolicy.CACHING_OPTIMIZED,
          responseHeadersPolicy: cdk?.responseHeadersPolicy,
          functionAssociations: cfFunction
            ? [
                {
                  eventType: CfFunctionEventType.VIEWER_REQUEST,
                  function: cfFunction,
                },
              ]
            : undefined,
        };
      } else if (behavior.cacheType === "server") {
        return {
          viewerProtocolPolicy: ViewerProtocolPolicy.REDIRECT_TO_HTTPS,
          origin,
          allowedMethods: behavior.allowedMethods ?? AllowedMethods.ALLOW_ALL,
          cachedMethods: CachedMethods.CACHE_GET_HEAD_OPTIONS,
          compress: true,
          cachePolicy: cdk?.serverCachePolicy ?? useServerBehaviorCachePolicy(),
          responseHeadersPolicy: cdk?.responseHeadersPolicy,
          originRequestPolicy: useServerBehaviorOriginRequestPolicy(),
          ...(cdk?.distribution?.defaultBehavior || {}),
          functionAssociations: [
            ...(cfFunction
              ? [
                  {
                    eventType: CfFunctionEventType.VIEWER_REQUEST,
                    function: cfFunction,
                  },
                ]
              : []),
            ...(cdk?.distribution?.defaultBehavior?.functionAssociations || []),
          ],
          edgeLambdas: [
            ...(edgeFunction
              ? [
                  {
                    includeBody: true,
                    eventType: LambdaEdgeEventType.ORIGIN_REQUEST,
                    functionVersion: edgeFunction.currentVersion,
                  },
                ]
              : []),
            ...(regional?.enableServerUrlIamAuth
              ? [
                  {
                    includeBody: true,
                    eventType: LambdaEdgeEventType.ORIGIN_REQUEST,
                    functionVersion:
                      useFunctionUrlSigningFunction().currentVersion,
                  },
                ]
              : []),
            ...(cdk?.distribution?.defaultBehavior?.edgeLambdas || []),
          ],
        };
      }

      throw new Error(`Invalid behavior type in the "${id}" site.`);
    }

    function createCloudFrontFunctions() {
      const functions: Record<string, CfFunction> = {};

      Object.entries(plan.cloudFrontFunctions ?? {}).forEach(
        ([name, { constructId, injections }]) => {
          functions[name] = new CfFunction(self, constructId, {
            code: CfFunctionCode.fromInline(`
function handler(event) {
  var request = event.request;
  ${injections.join("\n")}
  return request;
}`),
          });
        }
      );
      return functions;
    }

    function createEdgeFunctions() {
      const functions: Record<string, EdgeFunction> = {};

      Object.entries(plan.edgeFunctions ?? {}).forEach(
        ([name, { constructId, function: props }]) => {
          const fn = new EdgeFunction(self, constructId, {
            runtime,
            timeout,
            memorySize,
            bind,
            permissions,
            ...props,
            nodejs: {
              format: "esm" as const,
              ...nodejs,
              ...props.nodejs,
              esbuild: {
                ...nodejs?.esbuild,
                ...props.nodejs?.esbuild,
              },
            },
            environment: {
              ...environment,
              ...props.environment,
            },
          });

          bucket.grantReadWrite(fn.role!);
          functions[name] = fn;
        }
      );
      return functions;
    }

    function createS3Origin(props: S3OriginConfig) {
      const s3Origin = new S3Origin(bucket, {
        originPath: "/" + (props.originPath ?? ""),
      });

      const assets = createS3OriginAssets(props.copy);
      const assetFileOptions =
        fileOptions || createS3OriginAssetFileOptions(props.copy);
      const s3deployCR = createS3OriginDeployment(assets, assetFileOptions);
      s3DeployCRs.push(s3deployCR);

      return s3Origin;
    }

    function createFunctionOrigin(props: FunctionOriginConfig) {
      const fn = new SsrFunction(self, props.constructId, {
        runtime,
        timeout,
        memorySize,
        bind,
        permissions,
        ...props.function,
        nodejs: {
          format: "esm" as const,
          ...nodejs,
          ...props.function.nodejs,
          esbuild: {
            ...nodejs?.esbuild,
            ...props.function.nodejs?.esbuild,
          },
        },
        environment: {
          ...environment,
          ...props.function.environment,
        },
        ...cdk?.server,
      });
      ssrFunctions.push(fn);

      bucket.grantReadWrite(fn?.role!);

      const fnUrl = fn.addFunctionUrl({
        authType: regional?.enableServerUrlIamAuth
          ? FunctionUrlAuthType.AWS_IAM
          : FunctionUrlAuthType.NONE,
        invokeMode: props.streaming
          ? InvokeMode.RESPONSE_STREAM
          : InvokeMode.BUFFERED,
      });
      if (regional?.enableServerUrlIamAuth) {
        useFunctionUrlSigningFunction().attachPermissions([
          new PolicyStatement({
            actions: ["lambda:InvokeFunctionUrl"],
            resources: [fn.functionArn],
          }),
        ]);
      }

      return new HttpOrigin(Fn.parseDomainName(fnUrl.url), {
        readTimeout:
          typeof timeout === "string"
            ? toCdkDuration(timeout)
            : CdkDuration.seconds(timeout),
      });
    }

    function createOriginGroup(props: OriginGroupConfig, origins: OriginsMap) {
      return new OriginGroup({
        primaryOrigin: origins[props.primaryOriginName],
        fallbackOrigin: origins[props.fallbackOriginName],
        fallbackStatusCodes: props.fallbackStatusCodes,
      });
    }

    function createImageOptimizationFunctionOrigin(
      props: ImageOptimizationFunctionOriginConfig
    ) {
      const fn = new CdkFunction(self, `ImageFunction`, {
        currentVersionOptions: {
          removalPolicy: RemovalPolicy.DESTROY,
        },
        logRetention: RetentionDays.THREE_DAYS,
        timeout: CdkDuration.seconds(25),
        initialPolicy: [
          new PolicyStatement({
            actions: ["s3:GetObject"],
            resources: [bucket.arnForObjects("*")],
          }),
        ],
        ...props.function,
      });

      const fnUrl = fn.addFunctionUrl({
        authType: regional?.enableServerUrlIamAuth
          ? FunctionUrlAuthType.AWS_IAM
          : FunctionUrlAuthType.NONE,
      });
      if (regional?.enableServerUrlIamAuth) {
        useFunctionUrlSigningFunction().attachPermissions([
          new PolicyStatement({
            actions: ["lambda:InvokeFunctionUrl"],
            resources: [fn.functionArn],
          }),
        ]);
      }

      return new HttpOrigin(Fn.parseDomainName(fnUrl.url));
    }

    function createOrigins() {
      const origins: OriginsMap = {};

<<<<<<< HEAD
      // Create non-group origins
      Object.entries(plan.origins ?? {}).forEach(([name, props]) => {
        switch (props.type) {
          case "s3":
            origins[name] = createS3Origin(props);
            break;
          case "function":
            origins[name] = createFunctionOrigin(props);
            break;
          case "image-optimization-function":
            origins[name] = createImageOptimizationFunctionOrigin(props);
            break;
        }
      });

      // Create group origins
      Object.entries(plan.origins ?? {}).forEach(([name, props]) => {
        if (props.type === "group") {
          origins[name] = createOriginGroup(props, origins);
        }
      });
=======
      Object.entries(plan.origins ?? {})
        .sort(([_A, propsA], [_B, propsB]) => {
          if (propsA.type === "group" && propsB.type !== "group") {
            return 1;
          } else if (propsA.type !== "group" && propsB.type === "group") {
            return -1;
          }
          return 0;
        })
        .forEach(([name, props]) => {
          if (!props) return;

          switch (props.type) {
            case "s3":
              origins[name] = createS3Origin(props);
              break;
            case "function":
              origins[name] = createFunctionOrigin(props);
              break;
            case "group":
              origins[name] = createOriginGroup(props, origins);
              break;
            case "image-optimization-function":
              origins[name] = createImageOptimizationFunctionOrigin(props);
              break;
          }
        });
>>>>>>> 6b627a81

      return origins;
    }

    function createS3OriginAssets(copy: S3OriginConfig["copy"]) {
      // Create temp folder, clean up if exists
      const zipOutDir = path.resolve(
        path.join(useProject().paths.artifacts, `Site-${id}-${self.node.addr}`)
      );
      fs.rmSync(zipOutDir, { recursive: true, force: true });

      // Create zip files
      const script = path.resolve(
        __dirname,
        "../support/base-site-archiver.mjs"
      );
      const fileSizeLimit = app.isRunningSSTTest()
        ? // eslint-disable-next-line @typescript-eslint/ban-ts-comment
          // @ts-ignore: "sstTestFileSizeLimitOverride" not exposed in props
          props.sstTestFileSizeLimitOverride || 200
        : 200;
      const result = spawn.sync(
        "node",
        [
          script,
          Buffer.from(
            JSON.stringify(
              copy.map((files) => ({
                src: path.join(sitePath, files.from),
                tar: files.to,
              }))
            )
          ).toString("base64"),
          zipOutDir,
          `${fileSizeLimit}`,
        ],
        {
          stdio: "inherit",
        }
      );
      if (result.status !== 0) {
        throw new Error(`There was a problem generating the assets package.`);
      }

      // Create S3 Assets for each zip file
      const assets = [];
      for (let partId = 0; ; partId++) {
        const zipFilePath = path.join(zipOutDir, `part${partId}.zip`);
        if (!fs.existsSync(zipFilePath)) {
          break;
        }
        assets.push(
          new Asset(self, `Asset${partId}`, {
            path: zipFilePath,
          })
        );
      }
      return assets;
    }

    function createS3OriginAssetFileOptions(copy: S3OriginConfig["copy"]) {
      const fileOptions = [];

      for (const files of copy) {
        if (!files.cached) continue;

        const filesPath = path.join(sitePath, files.from);

        for (const item of fs.readdirSync(filesPath)) {
          const itemPath = path.join(filesPath, item);
          const isDir = fs.statSync(itemPath).isDirectory();
          fileOptions.push({
            exclude: "*",
            include: path.posix.join(files.to, item, isDir ? "*" : ""),
            cacheControl:
              item === files.versionedSubDir
                ? // Versioned files will be cached for 1 year (immutable) both at
                  // the CDN and browser level.
                  "public,max-age=31536000,immutable"
                : // Un-versioned files will be cached for 1 year at the CDN level.
                  // But not at the browser level. CDN cache will be invalidated on deploy.
                  "public,max-age=0,s-maxage=31536000,must-revalidate",
          });
        }
      }

      return fileOptions;
    }

    function createS3OriginDeployment(
      assets: Asset[],
      fileOptions: SsrSiteFileOptions[]
    ): CustomResource {
      // Create a Lambda function that will be doing the uploading
      const uploader = new CdkFunction(self, "S3Uploader", {
        code: Code.fromAsset(
          path.join(__dirname, "../support/base-site-custom-resource")
        ),
        layers: [useAwsCliLayer()],
        runtime: Runtime.PYTHON_3_11,
        handler: "s3-upload.handler",
        timeout: CdkDuration.minutes(15),
        memorySize: 1024,
      });
      bucket.grantReadWrite(uploader);
      assets.forEach((asset) => asset.grantRead(uploader));

      // Create the custom resource function
      const handler = new CdkFunction(self, "S3Handler", {
        code: Code.fromAsset(
          path.join(__dirname, "../support/base-site-custom-resource")
        ),
        layers: [useAwsCliLayer()],
        runtime: Runtime.PYTHON_3_11,
        handler: "s3-handler.handler",
        timeout: CdkDuration.minutes(15),
        memorySize: 1024,
        environment: {
          UPLOADER_FUNCTION_NAME: uploader.functionName,
        },
      });
      bucket.grantReadWrite(handler);
      uploader.grantInvoke(handler);

      // Create custom resource
      return new CustomResource(self, "S3Deployment", {
        serviceToken: handler.functionArn,
        resourceType: "Custom::SSTBucketDeployment",
        properties: {
          Sources: assets.map((asset) => ({
            BucketName: asset.s3BucketName,
            ObjectKey: asset.s3ObjectKey,
          })),
          DestinationBucketName: bucket.bucketName,
          FileOptions: (fileOptions || []).map(
            ({ exclude, include, cacheControl, contentType }) => {
              if (typeof exclude === "string") {
                exclude = [exclude];
              }
              if (typeof include === "string") {
                include = [include];
              }
              return [
                ...exclude.map((per) => ["--exclude", per]),
                ...include.map((per) => ["--include", per]),
                ["--cache-control", cacheControl],
                contentType ? ["--content-type", contentType] : [],
              ].flat();
            }
          ),
          ReplaceValues: getS3ContentReplaceValues(),
        },
      });
    }

    function useFunctionUrlSigningFunction() {
      singletonUrlSigner =
        singletonUrlSigner ??
        new EdgeFunction(self, "ServerUrlSigningFunction", {
          bundle: path.join(__dirname, "../support/signing-function"),
          runtime: "nodejs18.x",
          handler: "index.handler",
          timeout: 10,
          memorySize: 128,
        });
      return singletonUrlSigner;
    }

    function useServerBehaviorCachePolicy() {
      const allowedHeaders = plan.cachePolicyAllowedHeaders || [];
      singletonCachePolicy =
        singletonCachePolicy ??
        new CachePolicy(self, "ServerCache", {
          queryStringBehavior: CacheQueryStringBehavior.all(),
          headerBehavior:
            allowedHeaders.length > 0
              ? CacheHeaderBehavior.allowList(...allowedHeaders)
              : CacheHeaderBehavior.none(),
          cookieBehavior: CacheCookieBehavior.none(),
          defaultTtl: CdkDuration.days(0),
          maxTtl: CdkDuration.days(365),
          minTtl: CdkDuration.days(0),
          enableAcceptEncodingBrotli: true,
          enableAcceptEncodingGzip: true,
          comment: "SST server response cache policy",
        });
      return singletonCachePolicy;
    }

    function useServerBehaviorOriginRequestPolicy() {
      // CloudFront's Managed-AllViewerExceptHostHeader policy
      singletonOriginRequestPolicy =
        singletonOriginRequestPolicy ??
        OriginRequestPolicy.fromOriginRequestPolicyId(
          self,
          "ServerOriginRequestPolicy",
          "b689b0a8-53d0-40ab-baf2-68738e2966ac"
        );
      return singletonOriginRequestPolicy;
    }

    function useAwsCliLayer() {
      singletonAwsCliLayer =
        singletonAwsCliLayer ?? new AwsCliLayer(self, "AwsCliLayer");
      return singletonAwsCliLayer;
    }

    function getS3ContentReplaceValues() {
      const replaceValues: SsrSiteReplaceProps[] = [];

      Object.entries(environment || {})
        .filter(([, value]) => Token.isUnresolved(value))
        .forEach(([key, value]) => {
          const token = `{{ ${key} }}`;
          replaceValues.push(
            {
              files: "**/*.html",
              search: token,
              replace: value,
            },
            {
              files: "**/*.js",
              search: token,
              replace: value,
            },
            {
              files: "**/*.json",
              search: token,
              replace: value,
            }
          );
        });
      return replaceValues;
    }

    function generateBuildId(): string {
      // We will generate a hash based on the contents of the S3 files with cache enabled.
      // This will be used to determine if we need to invalidate our CloudFront cache.
      const s3Origin = Object.values(plan.origins).find(
        (origin) => origin.type === "s3"
      );
      if (s3Origin?.type !== "s3") return "unchanged";
      const cachedS3Files = s3Origin.copy.find((item) => item.cached);
      if (!cachedS3Files) return "unchanged";

      // The below options are needed to support following symlinks when building zip files:
      // - nodir: This will prevent symlinks themselves from being copied into the zip.
      // - follow: This will follow symlinks and copy the files within.
      const globOptions = {
        dot: true,
        nodir: true,
        follow: true,
        cwd: path.resolve(sitePath, cachedS3Files.from),
      };
      const files = glob.sync("**", globOptions);
      const hash = crypto.createHash("sha1");
      for (const file of files) {
        hash.update(file);
      }
      const buildId = hash.digest("hex");

      Logger.debug(`Generated build ID ${buildId}`);

      return buildId;
    }
  }

  /**
   * The CloudFront URL of the website.
   */
  public get url() {
    if (this.doNotDeploy) return this.props.dev?.url;

    return this.distribution.url;
  }

  /**
   * If the custom domain is enabled, this is the URL of the website with the
   * custom domain.
   */
  public get customDomainUrl() {
    if (this.doNotDeploy) return;

    return this.distribution.customDomainUrl;
  }

  /**
   * The internally created CDK resources.
   */
  public get cdk() {
    if (this.doNotDeploy) return;

    return {
      function: this.serverFunction?.function,
      bucket: this.bucket,
      distribution: this.distribution.cdk.distribution,
      hostedZone: this.distribution.cdk.hostedZone,
      certificate: this.distribution.cdk.certificate,
    };
  }

  /////////////////////
  // Public Methods
  /////////////////////

  /**
   * Attaches the given list of permissions to allow the server side
   * rendering framework to access other AWS resources.
   *
   * @example
   * ```js
   * site.attachPermissions(["sns"]);
   * ```
   */
  public attachPermissions(permissions: Permissions): void {
    const server = this.serverFunction || this.serverFunctionForDev;
    attachPermissionsToRole(server?.role as Role, permissions);
  }

  /** @internal */
  protected getConstructMetadataBase() {
    return {
      data: {
        mode: this.doNotDeploy
          ? ("placeholder" as const)
          : ("deployed" as const),
        path: this.props.path,
        runtime: this.props.runtime,
        customDomainUrl: this.customDomainUrl,
        url: this.url,
        edge: this.props.edge,
        server: (this.serverFunctionForDev || this.serverFunction)
          ?.functionArn!,
        secrets: (this.props.bind || [])
          .filter((c) => c instanceof Secret)
          .map((c) => (c as Secret).name),
      },
    };
  }

  public abstract getConstructMetadata(): ReturnType<
    SSTConstruct["getConstructMetadata"]
  >;

  /** @internal */
  public getFunctionBinding(): FunctionBindingProps {
    const app = this.node.root as App;
    return {
      clientPackage: "site",
      variables: {
        url: this.doNotDeploy
          ? {
              type: "plain",
              value: this.props.dev?.url ?? "localhost",
            }
          : {
              // Do not set real value b/c we don't want to make the Lambda function
              // depend on the Site. B/c often the site depends on the Api, causing
              // a CloudFormation circular dependency if the Api and the Site belong
              // to different stacks.
              type: "site_url",
              value: this.customDomainUrl || this.url!,
            },
      },
      permissions: {
        "ssm:GetParameters": [
          `arn:${Stack.of(this).partition}:ssm:${app.region}:${
            app.account
          }:parameter${getParameterPath(this, "url")}`,
        ],
      },
    };
  }

  protected useCloudFrontFunctionHostHeaderInjection() {
    return `request.headers["x-forwarded-host"] = request.headers.host;`;
  }

  protected abstract plan(bucket: Bucket): ReturnType<typeof this.validatePlan>;

  protected validatePlan<
    CloudFrontFunctions extends Record<string, CloudFrontFunctionConfig>,
    EdgeFunctions extends Record<string, EdgeFunctionConfig>,
    Origins extends Record<
      string,
      | FunctionOriginConfig
      | ImageOptimizationFunctionOriginConfig
      | S3OriginConfig
      | OriginGroupConfig
    >
  >(input: {
    cloudFrontFunctions?: CloudFrontFunctions;
    edgeFunctions?: EdgeFunctions;
    origins: Origins;
    behaviors: {
      cacheType: "server" | "static";
      pattern?: string;
      origin: keyof Origins;
      allowedMethods?: AllowedMethods;
      cfFunction?: keyof CloudFrontFunctions;
      edgeFunction?: keyof EdgeFunctions;
    }[];
    errorResponses?: ErrorResponse[];
    cachePolicyAllowedHeaders?: string[];
    buildId?: string;
    warmerConfig?: {
      function: string;
      schedule?: Schedule;
    };
  }) {
    return input;
  }
}

export const useSites = createAppContext(() => {
  const sites: {
    stack: string;
    name: string;
    type: string;
    props: SsrSiteNormalizedProps;
  }[] = [];
  return {
    add(
      stack: string,
      name: string,
      type: string,
      props: SsrSiteNormalizedProps
    ) {
      sites.push({ stack, name, type, props });
    },
    get all() {
      return sites;
    },
  };
});<|MERGE_RESOLUTION|>--- conflicted
+++ resolved
@@ -978,7 +978,6 @@
     function createOrigins() {
       const origins: OriginsMap = {};
 
-<<<<<<< HEAD
       // Create non-group origins
       Object.entries(plan.origins ?? {}).forEach(([name, props]) => {
         switch (props.type) {
@@ -1000,35 +999,6 @@
           origins[name] = createOriginGroup(props, origins);
         }
       });
-=======
-      Object.entries(plan.origins ?? {})
-        .sort(([_A, propsA], [_B, propsB]) => {
-          if (propsA.type === "group" && propsB.type !== "group") {
-            return 1;
-          } else if (propsA.type !== "group" && propsB.type === "group") {
-            return -1;
-          }
-          return 0;
-        })
-        .forEach(([name, props]) => {
-          if (!props) return;
-
-          switch (props.type) {
-            case "s3":
-              origins[name] = createS3Origin(props);
-              break;
-            case "function":
-              origins[name] = createFunctionOrigin(props);
-              break;
-            case "group":
-              origins[name] = createOriginGroup(props, origins);
-              break;
-            case "image-optimization-function":
-              origins[name] = createImageOptimizationFunctionOrigin(props);
-              break;
-          }
-        });
->>>>>>> 6b627a81
 
       return origins;
     }
