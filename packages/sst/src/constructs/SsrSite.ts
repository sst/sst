import path from "path";
import url from "url";
import fs from "fs";
import glob from "glob";
import crypto from "crypto";
import spawn from "cross-spawn";
import { execSync } from "child_process";

import { Construct } from "constructs";
import {
  Fn,
  Token,
  Duration as CdkDuration,
  RemovalPolicy,
  CustomResource,
} from "aws-cdk-lib/core";
import {
  BlockPublicAccess,
  Bucket,
  BucketProps,
  IBucket,
} from "aws-cdk-lib/aws-s3";
import {
  Role,
  Effect,
  Policy,
  PolicyStatement,
  AccountPrincipal,
  ServicePrincipal,
  CompositePrincipal,
} from "aws-cdk-lib/aws-iam";
import {
  Function as CdkFunction,
  IFunction as ICdkFunction,
  Code,
  Runtime,
  FunctionUrlAuthType,
  FunctionProps,
  InvokeMode,
} from "aws-cdk-lib/aws-lambda";
import {
  HostedZone,
  IHostedZone,
  ARecord,
  AaaaRecord,
  RecordTarget,
} from "aws-cdk-lib/aws-route53";
import { Asset } from "aws-cdk-lib/aws-s3-assets";
import {
  Distribution,
  ICachePolicy,
  IResponseHeadersPolicy,
  BehaviorOptions,
  ViewerProtocolPolicy,
  AllowedMethods,
  CachedMethods,
  LambdaEdgeEventType,
  CachePolicy,
  CacheQueryStringBehavior,
  CacheHeaderBehavior,
  CacheCookieBehavior,
  OriginRequestPolicy,
  IOriginRequestPolicy,
  Function as CfFunction,
  FunctionCode as CfFunctionCode,
  FunctionEventType as CfFunctionEventType,
} from "aws-cdk-lib/aws-cloudfront";
import { ICertificate } from "aws-cdk-lib/aws-certificatemanager";
import { AwsCliLayer } from "aws-cdk-lib/lambda-layer-awscli";
import {
  S3Origin,
  HttpOrigin,
  OriginGroup,
} from "aws-cdk-lib/aws-cloudfront-origins";
import { CloudFrontTarget } from "aws-cdk-lib/aws-route53-targets";

import { App } from "./App.js";
import { Stack } from "./Stack.js";
import { Logger } from "../logger.js";
import { createAppContext } from "./context.js";
import { SSTConstruct, isCDKConstruct } from "./Construct.js";
import { NodeJSProps } from "./Function.js";
import { Secret } from "./Secret.js";
import { SsrFunction } from "./SsrFunction.js";
import { EdgeFunction } from "./EdgeFunction.js";
import {
  BaseSiteFileOptions,
  BaseSiteDomainProps,
  BaseSiteReplaceProps,
  BaseSiteCdkDistributionProps,
  getBuildCmdEnvironment,
} from "./BaseSite.js";
import { useDeferredTasks } from "./deferred_task.js";
import { HttpsRedirect } from "./cdk/website-redirect.js";
import { DnsValidatedCertificate } from "./cdk/dns-validated-certificate.js";
import { Size } from "./util/size.js";
import { Duration, toCdkDuration } from "./util/duration.js";
import { Permissions, attachPermissionsToRole } from "./util/permission.js";
import {
  FunctionBindingProps,
  getParameterPath,
} from "./util/functionBinding.js";
import { useProject } from "../project.js";

const __dirname = url.fileURLToPath(new URL(".", import.meta.url));

export type SsrBuildConfig = {
  typesPath: string;
  serverOperationMode?: "ssr" | "ssr-hybrid";
  serverBuildOutputFile: string;
  serverCFFunctionInjection?: string;
  clientBuildOutputDir: string;
  clientBuildVersionedSubDir: string;
  clientBuildS3KeyPrefix?: string;
  prerenderedBuildOutputDir?: string;
  prerenderedBuildS3KeyPrefix?: string;
};

export interface SsrSiteNodeJSProps extends NodeJSProps {}
export interface SsrDomainProps extends BaseSiteDomainProps {}
export interface SsrSiteFileOptions extends BaseSiteFileOptions {}
export interface SsrSiteReplaceProps extends BaseSiteReplaceProps {}
export interface SsrCdkDistributionProps extends BaseSiteCdkDistributionProps {}
export interface SsrSiteProps {
  /**
   * Bind resources for the function
   *
   * @example
   * ```js
   * new Function(stack, "Function", {
   *   handler: "src/function.handler",
   *   bind: [STRIPE_KEY, bucket],
   * })
   * ```
   */
  bind?: SSTConstruct[];
  /**
   * Path to the directory where the app is located.
   * @default "."
   */
  path?: string;
  /**
   * The command for building the website
   * @default `npm run build`
   * @example
   * ```js
   * buildCommand: "yarn build",
   * ```
   */
  buildCommand?: string;
  /**
   * The customDomain for this website. SST supports domains that are hosted
   * either on [Route 53](https://aws.amazon.com/route53/) or externally.
   *
   * Note that you can also migrate externally hosted domains to Route 53 by
   * [following this guide](https://docs.aws.amazon.com/Route53/latest/DeveloperGuide/MigratingDNS.html).
   *
   * @example
   * ```js
   * customDomain: "domain.com",
   * ```
   *
   * ```js
   * customDomain: {
   *   domainName: "domain.com",
   *   domainAlias: "www.domain.com",
   *   hostedZone: "domain.com"
   * },
   * ```
   */
  customDomain?: string | SsrDomainProps;
  /**
   * The SSR function is deployed to Lambda in a single region. Alternatively, you can enable this option to deploy to Lambda@Edge.
   * @default false
   */
  edge?: boolean;
  /**
   * The execution timeout in seconds for SSR function.
   * @default 10 seconds
   * @example
   * ```js
   * timeout: "5 seconds",
   * ```
   */
  timeout?: number | Duration;
  /**
   * The amount of memory in MB allocated for SSR function.
   * @default 1024 MB
   * @example
   * ```js
   * memorySize: "512 MB",
   * ```
   */
  memorySize?: number | Size;
  /**
   * The runtime environment for the SSR function.
   * @default nodejs18.x
   * @example
   * ```js
   * runtime: "nodejs16.x",
   * ```
   */
  runtime?: "nodejs14.x" | "nodejs16.x" | "nodejs18.x";
  /**
   * Used to configure nodejs function properties
   */
  nodejs?: SsrSiteNodeJSProps;
  /**
   * Attaches the given list of permissions to the SSR function. Configuring this property is equivalent to calling `attachPermissions()` after the site is created.
   * @example
   * ```js
   * permissions: ["ses"]
   * ```
   */
  permissions?: Permissions;
  /**
   * An object with the key being the environment variable name.
   *
   * @example
   * ```js
   * environment: {
   *   API_URL: api.url,
   *   USER_POOL_CLIENT: auth.cognitoUserPoolClient.userPoolClientId,
   * },
   * ```
   */
  environment?: Record<string, string>;
  dev?: {
    /**
     * When running `sst dev, site is not deployed. This is to ensure `sst dev` can start up quickly.
     * @default false
     * @example
     * ```js
     * dev: {
     *   deploy: true
     * }
     * ```
     */
    deploy?: boolean;
    /**
     * The local site URL when running `sst dev`.
     * @example
     * ```js
     * dev: {
     *   url: "http://localhost:3000"
     * }
     * ```
     */
    url?: string;
  };
  /**
   * While deploying, SST waits for the CloudFront cache invalidation process to finish. This ensures that the new content will be served once the deploy command finishes. However, this process can sometimes take more than 5 mins. For non-prod environments it might make sense to pass in `false`. That'll skip waiting for the cache to invalidate and speed up the deploy process.
   * @default false
   */
  waitForInvalidation?: boolean;
  cdk?: {
    /**
     * Allows you to override default id for this construct.
     */
    id?: string;
    /**
     * Allows you to override default settings this construct uses internally to ceate the bucket
     */
    bucket?: BucketProps | IBucket;
    /**
     * Pass in a value to override the default settings this construct uses to
     * create the CDK `Distribution` internally.
     */
    distribution?: SsrCdkDistributionProps;
    /**
     * Override the CloudFront cache policy properties for responses from the
     * server rendering Lambda.
     *
     * @note The default cache policy that is used in the abscene of this property
     * is one that performs no caching of the server response.
     */
    serverCachePolicy?: ICachePolicy;
    /**
     * Override the CloudFront response headers policy properties for responses
     * from the server rendering Lambda.
     */
    responseHeadersPolicy?: IResponseHeadersPolicy;
    server?: Pick<
      FunctionProps,
      | "vpc"
      | "vpcSubnets"
      | "securityGroups"
      | "allowAllOutbound"
      | "allowPublicSubnet"
      | "architecture"
      | "logRetention"
    >;
  };
  /**
   * Pass in a list of file options to customize cache control and content type specific files.
   *
   * @default
   * Versioned files cached for 1 year at the CDN and brower level.
   * Unversioned files cached for 1 year at the CDN level, but not at the browser level.
   * ```js
   * fileOptions: [
   *   {
   *     exclude: "*",
   *     include: "{versioned_directory}/*",
   *     cacheControl: "public,max-age=31536000,immutable",
   *   },
   *   {
   *     exclude: "*",
   *     include: "[{non_versioned_file1}, {non_versioned_file2}, ...]",
   *     cacheControl: "public,max-age=0,s-maxage=31536000,must-revalidate",
   *   },
   *   {
   *     exclude: "*",
   *     include: "[{non_versioned_dir_1}/*, {non_versioned_dir_2}/*, ...]",
   *     cacheControl: "public,max-age=0,s-maxage=31536000,must-revalidate",
   *   },
   * ]
   * ```
   *
   * @example
   * ```js
   * fileOptions: [
   *   {
   *     exclude: "*",
   *     include: "{versioned_directory}/*.css",
   *     cacheControl: "public,max-age=31536000,immutable",
   *     contentType: "text/css; charset=UTF-8",
   *   },
   *   {
   *     exclude: "*",
   *     include: "{versioned_directory}/*.js",
   *     cacheControl: "public,max-age=31536000,immutable",
   *   },
   *   {
   *     exclude: "*",
   *     include: "[{non_versioned_file1}, {non_versioned_file2}, ...]",
   *     cacheControl: "public,max-age=0,s-maxage=31536000,must-revalidate",
   *   },
   *   {
   *     exclude: "*",
   *     include: "[{non_versioned_dir_1}/*, {non_versioned_dir_2}/*, ...]",
   *     cacheControl: "public,max-age=0,s-maxage=31536000,must-revalidate",
   *   },
   * ]
   * ```
   */
  fileOptions?: SsrSiteFileOptions[];
<<<<<<< HEAD

  /**
   * Route paths which should bypass static file serving and be handled by the SSR function directly.
   * This enables the use of the all HTTP methods (GET, POST, PUT, DELETE, etc) for these routes where
   * other routes served on an ssr-hybrid environment are limited to GET.
   * @default undefined
   * @example
   * ```js
   * ssrExclusiveRoutes: ["/api/*", "/login", "/signup"]
   * ```
   */
  ssrExclusiveRoutes?: string[];

  /**
   * The SSR function url supports streaming.
   * [Read more](https://docs.aws.amazon.com/lambda/latest/dg/configuration-response-streaming.html#config-rs-invoke-furls).
   * @default false
   */
  streaming?: boolean;
=======
>>>>>>> 8a31945c
}

type SsrSiteNormalizedProps = SsrSiteProps & {
  path: Exclude<SsrSiteProps["path"], undefined>;
  runtime: Exclude<SsrSiteProps["runtime"], undefined>;
  timeout: Exclude<SsrSiteProps["timeout"], undefined>;
  memorySize: Exclude<SsrSiteProps["memorySize"], undefined>;
  waitForInvalidation: Exclude<SsrSiteProps["waitForInvalidation"], undefined>;
};

export type ImportedSsrBuildProps = {
  props?: SsrSiteProps;
  buildConfig?: SsrBuildConfig;
};

/**
 * The `SsrSite` construct is a higher level CDK construct that makes it easy to create modern web apps with Server Side Rendering capabilities.
 * @example
 * Deploys an Astro app in the `web` directory.
 *
 * ```js
 * new SsrSite(stack, "site", {
 *   path: "web",
 * });
 * ```
 */
export abstract class SsrSite extends Construct implements SSTConstruct {
  public readonly id: string;
  protected props: SsrSiteNormalizedProps;
  protected doNotDeploy: boolean;
  protected buildConfig: SsrBuildConfig;
  protected importedBuildProps?: ImportedSsrBuildProps;
  protected deferredTaskCallbacks: (() => void)[] = [];
  protected serverLambdaForEdge?: EdgeFunction;
  protected serverLambdaForRegional?: SsrFunction;
  private serverLambdaForDev?: SsrFunction;
  protected bucket: Bucket;
  private cfFunction: CfFunction;
  private s3Origin: S3Origin;
  private distribution: Distribution;
  private hostedZone?: IHostedZone;
  private certificate?: ICertificate;
<<<<<<< HEAD
  private streaming?: boolean;
  private _singletonSsrOrigin?: HttpOrigin;
  private _singletonCachePolicy?: CachePolicy;
  private _singletonServerOriginRequestPolicy?: IOriginRequestPolicy;

  constructor(
    scope: Construct,
    id: string,
    props?: SsrSiteProps,
    importedBuildProps?: ImportedSsrBuildProps
  ) {
=======

  constructor(scope: Construct, id: string, props?: SsrSiteProps) {
>>>>>>> 8a31945c
    super(scope, props?.cdk?.id || id);

    const app = scope.node.root as App;
    const stack = Stack.of(this) as Stack;
    this.id = id;
    this.props = {
      path: ".",
      waitForInvalidation: false,
      runtime: "nodejs18.x",
      timeout: "10 seconds",
      memorySize: "1024 MB",
      ...importedBuildProps?.props,
      ...props,
    };
    this.doNotDeploy =
      !stack.isActive || (app.mode === "dev" && !this.props.dev?.deploy);

    this.importedBuildProps = importedBuildProps;
    this.buildConfig = this.initBuildConfig();
    this.validateSiteExists();
    this.validateTimeout();
    this.writeTypesFile();

    useSites().add(id, this.constructor.name, this.props);

    if (this.doNotDeploy) {
      // @ts-ignore
      this.cfFunction = this.bucket = this.s3Origin = this.distribution = null;
      this.serverLambdaForDev = this.createFunctionForDev();
      return;
    }

    // Create Bucket which will be utilised to contain the statics
    this.bucket = this.createS3Bucket();

    // Create Server functions
    if (this.props.edge) {
      this.serverLambdaForEdge = this.createFunctionForEdge();
    } else {
      this.serverLambdaForRegional = this.createFunctionForRegional();
    }
    this.grantServerS3Permissions();

    // Create Custom Domain
    this.validateCustomDomainSettings();
    this.hostedZone = this.lookupHostedZone();
    this.certificate = this.createCertificate();

    // Create CloudFront
    this.validateCloudFrontDistributionSettings();
    this.s3Origin = this.createCloudFrontS3Origin();
    this.cfFunction = this.createCloudFrontFunction();
    this.distribution = this.props.edge
      ? this.createCloudFrontDistributionForEdge()
      : this.createCloudFrontDistributionForRegional();
    this.grantServerCloudFrontPermissions();

    // Connect Custom Domain to CloudFront Distribution
    this.createRoute53Records();

    useDeferredTasks().add(async () => {
      // Build app
      this.buildApp();

      // Build server functions
      await this.serverLambdaForEdge?.build();
      await this.serverLambdaForRegional?.build();

      // Create S3 Deployment
      const cliLayer = new AwsCliLayer(this, "AwsCliLayer");
      const assets = this.createS3Assets();
      const assetFileOptions = this.createS3AssetFileOptions();
      const s3deployCR = this.createS3Deployment(
        cliLayer,
        assets,
        assetFileOptions
      );
      this.distribution.node.addDependency(s3deployCR);

      if (!this.props.edge) {
        this.addSsrExclusiveRouteBehaviors();
      }

      if (this.buildConfig.serverOperationMode !== "ssr-hybrid") {
        this.addStaticFileBehaviors();
      }

      // Invalidate CloudFront
      this.createCloudFrontInvalidation();

      for (const task of this.deferredTaskCallbacks) {
        await task();
      }
    });
  }

  /////////////////////
  // Public Properties
  /////////////////////

  /**
   * The CloudFront URL of the website.
   */
  public get url() {
    if (this.doNotDeploy) return this.props.dev?.url;

    return `https://${this.distribution.distributionDomainName}`;
  }

  /**
   * If the custom domain is enabled, this is the URL of the website with the
   * custom domain.
   */
  public get customDomainUrl() {
    if (this.doNotDeploy) return;

    const { customDomain } = this.props;
    if (!customDomain) return;

    if (typeof customDomain === "string") {
      return `https://${customDomain}`;
    } else {
      return `https://${customDomain.domainName}`;
    }
  }

  /**
   * The internally created CDK resources.
   */
  public get cdk() {
    if (this.doNotDeploy) return;

    return {
      function:
        this.serverLambdaForEdge?.function ||
        this.serverLambdaForRegional?.function,
      bucket: this.bucket,
      distribution: this.distribution,
      hostedZone: this.hostedZone,
      certificate: this.certificate,
    };
  }

  /** @internal */
  protected get ssrOrigin() {
    if (this._singletonSsrOrigin) return this._singletonSsrOrigin;

    const { timeout } = this.props;
    const fnUrl = this.serverLambdaForRegional!.addFunctionUrl({
      authType: FunctionUrlAuthType.NONE,
      invokeMode: this.streaming ? InvokeMode.RESPONSE_STREAM : undefined,
    });
    this._singletonSsrOrigin = new HttpOrigin(Fn.parseDomainName(fnUrl.url), {
      readTimeout:
        typeof timeout === "string"
          ? toCdkDuration(timeout)
          : CdkDuration.seconds(timeout),
    });
    return this._singletonSsrOrigin;
  }

  /** @internal */
  protected get cachePolicy() {
    if (this._singletonCachePolicy) return this._singletonCachePolicy;
    this._singletonCachePolicy = this.buildServerCachePolicy();
    return this._singletonCachePolicy;
  }

  /** @internal */
  protected get serverOriginRequestPolicy() {
    if (this._singletonServerOriginRequestPolicy) {
      return this._singletonServerOriginRequestPolicy;
    }
    this._singletonServerOriginRequestPolicy =
      this.buildServerOriginRequestPolicy();
    return this._singletonServerOriginRequestPolicy;
  }

  /////////////////////
  // Public Methods
  /////////////////////

  /**
   * Attaches the given list of permissions to allow the server side
   * rendering framework to access other AWS resources.
   *
   * @example
   * ```js
   * site.attachPermissions(["sns"]);
   * ```
   */
  public attachPermissions(permissions: Permissions): void {
    const server =
      this.serverLambdaForEdge ||
      this.serverLambdaForRegional ||
      this.serverLambdaForDev;
    attachPermissionsToRole(server?.role as Role, permissions);
  }

  /** @internal */
  protected getConstructMetadataBase() {
    return {
      data: {
        mode: this.doNotDeploy
          ? ("placeholder" as const)
          : ("deployed" as const),
        path: this.props.path,
        customDomainUrl: this.customDomainUrl,
        url: this.url,
        edge: this.props.edge,
        server: (
          this.serverLambdaForDev ||
          this.serverLambdaForRegional ||
          this.serverLambdaForEdge
        )?.functionArn!,
        secrets: (this.props.bind || [])
          .filter((c) => c instanceof Secret)
          .map((c) => (c as Secret).name),
      },
    };
  }

  public abstract getConstructMetadata(): ReturnType<
    SSTConstruct["getConstructMetadata"]
  >;

  /** @internal */
  public getFunctionBinding(): FunctionBindingProps {
    const app = this.node.root as App;
    return {
      clientPackage: "site",
      variables: {
        url: this.doNotDeploy
          ? {
              type: "plain",
              value: this.props.dev?.url ?? "localhost",
            }
          : {
              // Do not set real value b/c we don't want to make the Lambda function
              // depend on the Site. B/c often the site depends on the Api, causing
              // a CloudFormation circular dependency if the Api and the Site belong
              // to different stacks.
              type: "site_url",
              value: this.customDomainUrl || this.url!,
            },
      },
      permissions: {
        "ssm:GetParameters": [
          `arn:${Stack.of(this).partition}:ssm:${app.region}:${
            app.account
          }:parameter${getParameterPath(this, "url")}`,
        ],
      },
    };
  }

  /////////////////////
  // Build App
  /////////////////////

  protected initBuildConfig(): SsrBuildConfig {
    return {
      typesPath: ".",
      serverOperationMode: "ssr",
      serverBuildOutputFile: "placeholder",
      clientBuildOutputDir: "placeholder",
      clientBuildVersionedSubDir: "placeholder",
    };
  }

  private buildApp() {
    const app = this.node.root as App;
    if (!app.isRunningSSTTest()) {
      this.runBuild();
    }
    this.validateBuildOutput();
  }

  protected validateBuildOutput() {
    const serverBuildFile = path.join(
      this.props.path,
      this.buildConfig.serverBuildOutputFile
    );
    if (!fs.existsSync(serverBuildFile)) {
      throw new Error(`No server build output found at "${serverBuildFile}"`);
    }
  }

  private runBuild() {
    const {
      path: sitePath,
      buildCommand: rawBuildCommand,
      environment,
    } = this.props;
    const defaultCommand = "npm run build";
    const buildCommand = rawBuildCommand || defaultCommand;

    if (buildCommand === defaultCommand) {
      // Ensure that the site has a build script defined
      if (!fs.existsSync(path.join(sitePath, "package.json"))) {
        throw new Error(`No package.json found at "${sitePath}".`);
      }
      const packageJson = JSON.parse(
        fs.readFileSync(path.join(sitePath, "package.json")).toString()
      );
      if (!packageJson.scripts || !packageJson.scripts.build) {
        throw new Error(
          `No "build" script found within package.json in "${sitePath}".`
        );
      }
    }

    // Run build
    Logger.debug(`Running "${buildCommand}" script`);
    try {
      execSync(buildCommand, {
        cwd: sitePath,
        stdio: "inherit",
        env: {
          SST: "1",
          ...process.env,
          ...getBuildCmdEnvironment(environment),
        },
      });
    } catch (e) {
      throw new Error(
        `There was a problem building the "${this.node.id}" site.`
      );
    }
  }

  /////////////////////
  // Bundle S3 Assets
  /////////////////////

  private createS3Assets(): Asset[] {
    // Create temp folder, clean up if exists
    const zipOutDir = path.resolve(
      path.join(
        useProject().paths.artifacts,
        `Site-${this.node.id}-${this.node.addr}`
      )
    );
    fs.rmSync(zipOutDir, { recursive: true, force: true });

    // Create zip files
    const app = this.node.root as App;
    const script = path.resolve(__dirname, "../support/base-site-archiver.mjs");
    const fileSizeLimit = app.isRunningSSTTest()
      ? // eslint-disable-next-line @typescript-eslint/ban-ts-comment
        // @ts-ignore: "sstTestFileSizeLimitOverride" not exposed in props
        this.props.sstTestFileSizeLimitOverride || 200
      : 200;
    const result = spawn.sync(
      "node",
      [
        script,
        Buffer.from(
          JSON.stringify([
            {
              src: path.join(
                this.props.path,
                this.buildConfig.clientBuildOutputDir
              ),
              tar: this.buildConfig.clientBuildS3KeyPrefix || "",
            },
            ...(this.buildConfig.prerenderedBuildOutputDir
              ? [
                  {
                    src: path.join(
                      this.props.path,
                      this.buildConfig.prerenderedBuildOutputDir
                    ),
                    tar: this.buildConfig.prerenderedBuildS3KeyPrefix || "",
                  },
                ]
              : []),
          ])
        ).toString("base64"),
        zipOutDir,
        `${fileSizeLimit}`,
      ],
      {
        stdio: "inherit",
      }
    );
    if (result.status !== 0) {
      throw new Error(`There was a problem generating the assets package.`);
    }

    // Create S3 Assets for each zip file
    const assets = [];
    for (let partId = 0; ; partId++) {
      const zipFilePath = path.join(zipOutDir, `part${partId}.zip`);
      if (!fs.existsSync(zipFilePath)) {
        break;
      }
      assets.push(
        new Asset(this, `Asset${partId}`, {
          path: zipFilePath,
        })
      );
    }
    return assets;
  }

  private createS3AssetFileOptions() {
    if (this.props.fileOptions) return this.props.fileOptions;

    // Build file options
    const fileOptions = [];
    const clientPath = path.join(
      this.props.path,
      this.buildConfig.clientBuildOutputDir
    );
    for (const item of fs.readdirSync(clientPath)) {
      // Versioned files will be cached for 1 year (immutable) both at
      // the CDN and browser level.
      if (item === this.buildConfig.clientBuildVersionedSubDir) {
        fileOptions.push({
          exclude: "*",
          include: path.posix.join(
            this.buildConfig.clientBuildS3KeyPrefix ?? "",
            this.buildConfig.clientBuildVersionedSubDir,
            "*"
          ),
          cacheControl: "public,max-age=31536000,immutable",
        });
      }
      // Un-versioned files will be cached for 1 year at the CDN level.
      // But not at the browser level. CDN cache will be invalidated on deploy.
      else {
        const itemPath = path.join(clientPath, item);
        fileOptions.push({
          exclude: "*",
          include: path.posix.join(
            this.buildConfig.clientBuildS3KeyPrefix ?? "",
            item,
            fs.statSync(itemPath).isDirectory() ? "*" : ""
          ),
          cacheControl: "public,max-age=0,s-maxage=31536000,must-revalidate",
        });
      }
    }
    return fileOptions;
  }

  private createS3Bucket(): Bucket {
    const { cdk } = this.props;

    // cdk.bucket is an imported construct
    if (cdk?.bucket && isCDKConstruct(cdk?.bucket)) {
      return cdk.bucket as Bucket;
    }

    // cdk.bucket is a prop
    return new Bucket(this, "S3Bucket", {
      publicReadAccess: false,
      blockPublicAccess: BlockPublicAccess.BLOCK_ALL,
      autoDeleteObjects: true,
      removalPolicy: RemovalPolicy.DESTROY,
      ...cdk?.bucket,
    });
  }

  private createS3Deployment(
    cliLayer: AwsCliLayer,
    assets: Asset[],
    fileOptions: SsrSiteFileOptions[]
  ): CustomResource {
    // Create a Lambda function that will be doing the uploading
    const uploader = new CdkFunction(this, "S3Uploader", {
      code: Code.fromAsset(
        path.join(__dirname, "../support/base-site-custom-resource")
      ),
      layers: [cliLayer],
      runtime: Runtime.PYTHON_3_7,
      handler: "s3-upload.handler",
      timeout: CdkDuration.minutes(15),
      memorySize: 1024,
    });
    this.bucket.grantReadWrite(uploader);
    assets.forEach((asset) => asset.grantRead(uploader));

    // Create the custom resource function
    const handler = new CdkFunction(this, "S3Handler", {
      code: Code.fromAsset(
        path.join(__dirname, "../support/base-site-custom-resource")
      ),
      layers: [cliLayer],
      runtime: Runtime.PYTHON_3_7,
      handler: "s3-handler.handler",
      timeout: CdkDuration.minutes(15),
      memorySize: 1024,
      environment: {
        UPLOADER_FUNCTION_NAME: uploader.functionName,
      },
    });
    this.bucket.grantReadWrite(handler);
    uploader.grantInvoke(handler);

    // Create custom resource
    return new CustomResource(this, "S3Deployment", {
      serviceToken: handler.functionArn,
      resourceType: "Custom::SSTBucketDeployment",
      properties: {
        Sources: assets.map((asset) => ({
          BucketName: asset.s3BucketName,
          ObjectKey: asset.s3ObjectKey,
        })),
        DestinationBucketName: this.bucket.bucketName,
        FileOptions: (fileOptions || []).map(
          ({ exclude, include, cacheControl, contentType }) => {
            if (typeof exclude === "string") {
              exclude = [exclude];
            }
            if (typeof include === "string") {
              include = [include];
            }
            return [
              ...exclude.map((per) => ["--exclude", per]),
              ...include.map((per) => ["--include", per]),
              ["--cache-control", cacheControl],
              contentType ? ["--content-type", contentType] : [],
            ].flat();
          }
        ),
        ReplaceValues: this.getS3ContentReplaceValues(),
      },
    });
  }

  /////////////////////
  // Bundle Lambda Server
  /////////////////////

  protected createFunctionForRegional() {
    return {} as SsrFunction;
  }

  protected createFunctionForEdge() {
    return {} as EdgeFunction;
  }

  protected createFunctionForDev() {
    const { runtime, timeout, memorySize, permissions, environment, bind } =
      this.props;

    const app = this.node.root as App;
    const role = new Role(this, "ServerFunctionRole", {
      assumedBy: new CompositePrincipal(
        new AccountPrincipal(app.account),
        new ServicePrincipal("lambda.amazonaws.com")
      ),
      maxSessionDuration: CdkDuration.hours(12),
    });

    const ssrFn = new SsrFunction(this, `ServerFunction`, {
      description: "Server handler placeholder",
      bundle: path.join(__dirname, "../support/ssr-site-function-stub"),
      handler: "index.handler",
      runtime,
      memorySize,
      timeout,
      role,
      bind,
      environment,
      permissions,
      // note: do not need to set vpc settings b/c this function is not being used
    });

    useDeferredTasks().add(async () => {
      await ssrFn.build();
    });

    return ssrFn;
  }

  private grantServerS3Permissions() {
    const server = this.serverLambdaForEdge || this.serverLambdaForRegional;
    this.bucket.grantReadWrite(server!.role!);
  }

  private grantServerCloudFrontPermissions() {
    const stack = Stack.of(this) as Stack;
    const server = this.serverLambdaForEdge || this.serverLambdaForRegional;
    const policy = new Policy(this, "ServerFunctionInvalidatorPolicy", {
      statements: [
        new PolicyStatement({
          actions: ["cloudfront:CreateInvalidation"],
          resources: [
            `arn:${stack.partition}:cloudfront::${stack.account}:distribution/${this.distribution.distributionId}`,
          ],
        }),
      ],
    });
    server?.role?.attachInlinePolicy(policy);
  }

  /////////////////////
  // CloudFront Distribution
  /////////////////////

  private validateCloudFrontDistributionSettings() {
    const { cdk } = this.props;
    if (cdk?.distribution?.certificate) {
      throw new Error(
        `Do not configure the "cfDistribution.certificate". Use the "customDomain" to configure the domain certificate.`
      );
    }
    if (cdk?.distribution?.domainNames) {
      throw new Error(
        `Do not configure the "cfDistribution.domainNames". Use the "customDomain" to configure the domain name.`
      );
    }
  }

  private createCloudFrontS3Origin() {
    return new S3Origin(this.bucket, {
      originPath: "/" + (this.buildConfig.clientBuildS3KeyPrefix ?? ""),
    });
  }

  private createCloudFrontFunction() {
    return new CfFunction(this, "CloudFrontFunction", {
      code: CfFunctionCode.fromInline(`
function handler(event) {
  var request = event.request;
  request.headers["x-forwarded-host"] = request.headers.host;
  ${this.buildConfig.serverCFFunctionInjection || ""}
  return request;
}`),
    });
  }

  protected createCloudFrontDistributionForRegional(): Distribution {
    const { cdk } = this.props;
    const cfDistributionProps = cdk?.distribution || {};

    return new Distribution(this, "Distribution", {
      // these values can be overwritten by cfDistributionProps
      defaultRootObject: "",
      // Override props.
      ...cfDistributionProps,
      // these values can NOT be overwritten by cfDistributionProps
      domainNames: this.buildDistributionDomainNames(),
      certificate: this.certificate,
      defaultBehavior: this.buildDefaultBehaviorForRegional(),
      additionalBehaviors: {
        ...(cfDistributionProps.additionalBehaviors || {}),
      },
    });
  }

  protected createCloudFrontDistributionForEdge(): Distribution {
    const { cdk } = this.props;
    const cfDistributionProps = cdk?.distribution || {};

    return new Distribution(this, "Distribution", {
      // these values can be overwritten by cfDistributionProps
      defaultRootObject: "",
      // Override props.
      ...cfDistributionProps,
      // these values can NOT be overwritten by cfDistributionProps
      domainNames: this.buildDistributionDomainNames(),
      certificate: this.certificate,
      defaultBehavior: this.buildDefaultBehaviorForEdge(),
      additionalBehaviors: {
        ...(cfDistributionProps.additionalBehaviors || {}),
      },
    });
  }

  protected buildDistributionDomainNames(): string[] {
    const { customDomain } = this.props;
    const domainNames = [];
    if (!customDomain) {
      // no domain
    } else if (typeof customDomain === "string") {
      domainNames.push(customDomain);
    } else {
      domainNames.push(customDomain.domainName);
      if (customDomain.alternateNames) {
        if (!customDomain.cdk?.certificate)
          throw new Error(
            "Certificates for alternate domains cannot be automatically created. Please specify certificate to use"
          );
        domainNames.push(...customDomain.alternateNames);
      }
    }
    return domainNames;
  }

  protected buildDefaultBehaviorForRegional(): BehaviorOptions {
    const { cdk } = this.props;
    const cfDistributionProps = cdk?.distribution || {};
<<<<<<< HEAD
    const shouldBuildFallback =
      this.buildConfig.serverOperationMode === "ssr-hybrid";

    const origin = shouldBuildFallback
      ? new OriginGroup({
          primaryOrigin: this.s3Origin,
          fallbackOrigin: this.ssrOrigin,
          fallbackStatusCodes: [403, 404],
        })
      : this.ssrOrigin;
=======

    // TODO
    console.log({ support: this.supportsStreaming() });
    const fnUrl = this.serverLambdaForRegional!.addFunctionUrl({
      authType: FunctionUrlAuthType.NONE,
      invokeMode: this.supportsStreaming()
        ? InvokeMode.RESPONSE_STREAM
        : undefined,
    });
>>>>>>> 8a31945c

    return {
      viewerProtocolPolicy: ViewerProtocolPolicy.REDIRECT_TO_HTTPS,
      origin,
      allowedMethods: shouldBuildFallback
        ? AllowedMethods.ALLOW_GET_HEAD_OPTIONS
        : AllowedMethods.ALLOW_ALL,
      cachedMethods: CachedMethods.CACHE_GET_HEAD_OPTIONS,
      compress: true,
      cachePolicy: this.cachePolicy,
      responseHeadersPolicy: cdk?.responseHeadersPolicy,
      originRequestPolicy: this.serverOriginRequestPolicy,
      ...(cfDistributionProps.defaultBehavior || {}),
      functionAssociations: [
        ...this.buildBehaviorFunctionAssociations(),
        ...(cfDistributionProps.defaultBehavior?.functionAssociations || []),
      ],
    };
  }

  protected buildDefaultBehaviorForEdge(): BehaviorOptions {
    const { cdk } = this.props;
    const cfDistributionProps = cdk?.distribution || {};

    return {
      viewerProtocolPolicy: ViewerProtocolPolicy.REDIRECT_TO_HTTPS,
      origin: this.s3Origin,
      allowedMethods: AllowedMethods.ALLOW_ALL,
      cachedMethods: CachedMethods.CACHE_GET_HEAD_OPTIONS,
      compress: true,
      cachePolicy: this.cachePolicy,
      responseHeadersPolicy: cdk?.responseHeadersPolicy,
      originRequestPolicy: this.serverOriginRequestPolicy,
      ...(cfDistributionProps.defaultBehavior || {}),
      functionAssociations: [
        ...this.buildBehaviorFunctionAssociations(),
        ...(cfDistributionProps.defaultBehavior?.functionAssociations || []),
      ],
      edgeLambdas: [
        {
          includeBody: true,
          eventType: LambdaEdgeEventType.ORIGIN_REQUEST,
          functionVersion: this.serverLambdaForEdge!.currentVersion,
        },
        ...(cfDistributionProps.defaultBehavior?.edgeLambdas || []),
      ],
    };
  }

  protected buildBehaviorFunctionAssociations() {
    return [
      {
        eventType: CfFunctionEventType.VIEWER_REQUEST,
        function: this.cfFunction,
      },
    ];
  }

  protected addSsrExclusiveRouteBehaviors() {
    const { cdk } = this.props;

    // Create individual behaviors for route paths which should exclusively be handled by SSR
    for (const route of this.props.ssrExclusiveRoutes ?? []) {
      this.distribution.addBehavior(route, this.ssrOrigin, {
        viewerProtocolPolicy: ViewerProtocolPolicy.REDIRECT_TO_HTTPS,
        allowedMethods: AllowedMethods.ALLOW_ALL,
        cachedMethods: CachedMethods.CACHE_GET_HEAD_OPTIONS,
        compress: true,
        cachePolicy: this.cachePolicy,
        responseHeadersPolicy: cdk?.responseHeadersPolicy,
        originRequestPolicy: this.serverOriginRequestPolicy,
      });
    }
  }

  protected addStaticFileBehaviors() {
    const { cdk } = this.props;

    // Create individual behaviors for each root level static file and directory
    const publicDir = path.join(
      this.props.path,
      this.buildConfig.clientBuildOutputDir
    );
    for (const item of fs.readdirSync(publicDir)) {
      const isDir = fs.statSync(path.join(publicDir, item)).isDirectory();
      this.distribution.addBehavior(isDir ? `${item}/*` : item, this.s3Origin, {
        viewerProtocolPolicy: ViewerProtocolPolicy.REDIRECT_TO_HTTPS,
        allowedMethods: AllowedMethods.ALLOW_GET_HEAD_OPTIONS,
        cachedMethods: CachedMethods.CACHE_GET_HEAD_OPTIONS,
        compress: true,
        cachePolicy: CachePolicy.CACHING_OPTIMIZED,
        responseHeadersPolicy: cdk?.responseHeadersPolicy,
      });
    }
  }

  protected buildServerCachePolicy(allowedHeaders?: string[]) {
    return new CachePolicy(this, "ServerCache", {
      queryStringBehavior: CacheQueryStringBehavior.all(),
      headerBehavior:
        allowedHeaders && allowedHeaders.length > 0
          ? CacheHeaderBehavior.allowList(...allowedHeaders)
          : CacheHeaderBehavior.none(),
      cookieBehavior: CacheCookieBehavior.none(),
      defaultTtl: CdkDuration.days(0),
      maxTtl: CdkDuration.days(365),
      minTtl: CdkDuration.days(0),
      enableAcceptEncodingBrotli: true,
      enableAcceptEncodingGzip: true,
      comment: "SST server response cache policy",
    });
  }

  protected buildServerOriginRequestPolicy() {
    // CloudFront's Managed-AllViewerExceptHostHeader policy
    return OriginRequestPolicy.fromOriginRequestPolicyId(
      this,
      "ServerOriginRequestPolicy",
      "b689b0a8-53d0-40ab-baf2-68738e2966ac"
    );
  }

  private createCloudFrontInvalidation() {
    const stack = Stack.of(this) as Stack;

    const policy = new Policy(this, "CloudFrontInvalidatorPolicy", {
      statements: [
        new PolicyStatement({
          effect: Effect.ALLOW,
          actions: [
            "cloudfront:GetInvalidation",
            "cloudfront:CreateInvalidation",
          ],
          resources: [
            `arn:${stack.partition}:cloudfront::${stack.account}:distribution/${this.distribution.distributionId}`,
          ],
        }),
      ],
    });
    stack.customResourceHandler.role?.attachInlinePolicy(policy);

    const resource = new CustomResource(this, "CloudFrontInvalidator", {
      serviceToken: stack.customResourceHandler.functionArn,
      resourceType: "Custom::CloudFrontInvalidator",
      properties: {
        buildId: this.generateBuildId(),
        distributionId: this.distribution.distributionId,
        paths: ["/*"],
        waitForInvalidation: this.props.waitForInvalidation,
      },
    });
    resource.node.addDependency(policy);

    return resource;
  }

  /////////////////////
  // Custom Domain
  /////////////////////

  protected validateCustomDomainSettings() {
    const { customDomain } = this.props;

    if (!customDomain) {
      return;
    }

    if (typeof customDomain === "string") {
      return;
    }

    if (customDomain.isExternalDomain === true) {
      if (!customDomain.cdk?.certificate) {
        throw new Error(
          `A valid certificate is required when "isExternalDomain" is set to "true".`
        );
      }
      if (customDomain.domainAlias) {
        throw new Error(
          `Domain alias is only supported for domains hosted on Amazon Route 53. Do not set the "customDomain.domainAlias" when "isExternalDomain" is enabled.`
        );
      }
      if (customDomain.hostedZone) {
        throw new Error(
          `Hosted zones can only be configured for domains hosted on Amazon Route 53. Do not set the "customDomain.hostedZone" when "isExternalDomain" is enabled.`
        );
      }
    }
  }

  protected lookupHostedZone(): IHostedZone | undefined {
    const { customDomain } = this.props;

    // Skip if customDomain is not configured
    if (!customDomain) {
      return;
    }

    let hostedZone;

    if (typeof customDomain === "string") {
      hostedZone = HostedZone.fromLookup(this, "HostedZone", {
        domainName: customDomain,
      });
    } else if (customDomain.cdk?.hostedZone) {
      hostedZone = customDomain.cdk.hostedZone;
    } else if (typeof customDomain.hostedZone === "string") {
      hostedZone = HostedZone.fromLookup(this, "HostedZone", {
        domainName: customDomain.hostedZone,
      });
    } else if (typeof customDomain.domainName === "string") {
      // Skip if domain is not a Route53 domain
      if (customDomain.isExternalDomain === true) {
        return;
      }

      hostedZone = HostedZone.fromLookup(this, "HostedZone", {
        domainName: customDomain.domainName,
      });
    } else {
      hostedZone = customDomain.hostedZone;
    }

    return hostedZone;
  }

  private createCertificate(): ICertificate | undefined {
    const { customDomain } = this.props;

    if (!customDomain) {
      return;
    }

    let acmCertificate;

    // HostedZone is set for Route 53 domains
    if (this.hostedZone) {
      if (typeof customDomain === "string") {
        acmCertificate = new DnsValidatedCertificate(this, "Certificate", {
          domainName: customDomain,
          hostedZone: this.hostedZone,
          region: "us-east-1",
        });
      } else if (customDomain.cdk?.certificate) {
        acmCertificate = customDomain.cdk.certificate;
      } else {
        acmCertificate = new DnsValidatedCertificate(this, "Certificate", {
          domainName: customDomain.domainName,
          hostedZone: this.hostedZone,
          region: "us-east-1",
        });
      }
    }
    // HostedZone is NOT set for non-Route 53 domains
    else {
      if (typeof customDomain !== "string") {
        acmCertificate = customDomain.cdk?.certificate;
      }
    }

    return acmCertificate;
  }

  protected createRoute53Records(): void {
    const { customDomain } = this.props;

    if (!customDomain || !this.hostedZone) {
      return;
    }

    let recordName;
    let domainAlias;
    if (typeof customDomain === "string") {
      recordName = customDomain;
    } else {
      recordName = customDomain.domainName;
      domainAlias = customDomain.domainAlias;
    }

    // Create DNS record
    const recordProps = {
      recordName,
      zone: this.hostedZone,
      target: RecordTarget.fromAlias(new CloudFrontTarget(this.distribution)),
    };
    new ARecord(this, "AliasRecord", recordProps);
    new AaaaRecord(this, "AliasRecordAAAA", recordProps);

    // Create Alias redirect record
    if (domainAlias) {
      new HttpsRedirect(this, "Redirect", {
        zone: this.hostedZone,
        recordNames: [domainAlias],
        targetDomain: recordName,
      });
    }
  }

  /////////////////////
  // Helper Functions
  /////////////////////

  private getS3ContentReplaceValues() {
    const replaceValues: SsrSiteReplaceProps[] = [];

    Object.entries(this.props.environment || {})
      .filter(([, value]) => Token.isUnresolved(value))
      .forEach(([key, value]) => {
        const token = `{{ ${key} }}`;
        replaceValues.push(
          {
            files: "**/*.html",
            search: token,
            replace: value,
          },
          {
            files: "**/*.js",
            search: token,
            replace: value,
          },
          {
            files: "**/*.json",
            search: token,
            replace: value,
          }
        );
      });
    return replaceValues;
  }

  private validateSiteExists() {
    const { path: sitePath } = this.props;
    if (!fs.existsSync(sitePath)) {
      throw new Error(`No site found at "${path.resolve(sitePath)}"`);
    }
  }

  private validateTimeout() {
    const { edge, timeout } = this.props;
    const num =
      typeof timeout === "number"
        ? timeout
        : toCdkDuration(timeout).toSeconds();
    const limit = edge ? 30 : 180;
    if (num > limit) {
      throw new Error(
        edge
          ? `Timeout must be less than or equal to 30 seconds when the "edge" flag is enabled.`
          : `Timeout must be less than or equal to 180 seconds.`
      );
    }
  }

  private writeTypesFile() {
    const typesPath = path.resolve(
      this.props.path,
      this.buildConfig.typesPath,
      "sst-env.d.ts"
    );

    // Do not override the types file if it already exists
    if (fs.existsSync(typesPath)) return;

    const relPathToSstTypesFile = path.join(
      path.relative(path.dirname(typesPath), useProject().paths.root),
      ".sst/types/index.ts"
    );
    fs.writeFileSync(
      typesPath,
      `/// <reference path="${relPathToSstTypesFile}" />`
    );
  }

  protected generateBuildId(): string {
    // We will generate a hash based on the contents of the "public" folder
    // which will be used to indicate if we need to invalidate our CloudFront
    // cache.

    // The below options are needed to support following symlinks when building zip files:
    // - nodir: This will prevent symlinks themselves from being copied into the zip.
    // - follow: This will follow symlinks and copy the files within.
    const globOptions = {
      dot: true,
      nodir: true,
      follow: true,
      cwd: path.resolve(this.props.path, this.buildConfig.clientBuildOutputDir),
    };
    const files = glob.sync("**", globOptions);
    const hash = crypto.createHash("sha1");
    for (const file of files) {
      hash.update(file);
    }
    const buildId = hash.digest("hex");

    Logger.debug(`Generated build ID ${buildId}`);

    return buildId;
  }

  protected supportsStreaming(): boolean {
    return false;
  }
}

export const useSites = createAppContext(() => {
  const sites: {
    name: string;
    type: string;
    props: SsrSiteNormalizedProps;
  }[] = [];
  return {
    add(name: string, type: string, props: SsrSiteNormalizedProps) {
      sites.push({ name, type, props });
    },
    get all() {
      return sites;
    },
  };
});<|MERGE_RESOLUTION|>--- conflicted
+++ resolved
@@ -345,7 +345,6 @@
    * ```
    */
   fileOptions?: SsrSiteFileOptions[];
-<<<<<<< HEAD
 
   /**
    * Route paths which should bypass static file serving and be handled by the SSR function directly.
@@ -358,15 +357,6 @@
    * ```
    */
   ssrExclusiveRoutes?: string[];
-
-  /**
-   * The SSR function url supports streaming.
-   * [Read more](https://docs.aws.amazon.com/lambda/latest/dg/configuration-response-streaming.html#config-rs-invoke-furls).
-   * @default false
-   */
-  streaming?: boolean;
-=======
->>>>>>> 8a31945c
 }
 
 type SsrSiteNormalizedProps = SsrSiteProps & {
@@ -409,7 +399,6 @@
   private distribution: Distribution;
   private hostedZone?: IHostedZone;
   private certificate?: ICertificate;
-<<<<<<< HEAD
   private streaming?: boolean;
   private _singletonSsrOrigin?: HttpOrigin;
   private _singletonCachePolicy?: CachePolicy;
@@ -421,10 +410,6 @@
     props?: SsrSiteProps,
     importedBuildProps?: ImportedSsrBuildProps
   ) {
-=======
-
-  constructor(scope: Construct, id: string, props?: SsrSiteProps) {
->>>>>>> 8a31945c
     super(scope, props?.cdk?.id || id);
 
     const app = scope.node.root as App;
@@ -572,11 +557,17 @@
   protected get ssrOrigin() {
     if (this._singletonSsrOrigin) return this._singletonSsrOrigin;
 
-    const { timeout } = this.props;
+    // TODO
+    console.log({ support: this.supportsStreaming() });
+    const { timeout } = this.props;   
     const fnUrl = this.serverLambdaForRegional!.addFunctionUrl({
       authType: FunctionUrlAuthType.NONE,
-      invokeMode: this.streaming ? InvokeMode.RESPONSE_STREAM : undefined,
-    });
+      invokeMode: this.supportsStreaming()
+        ? InvokeMode.RESPONSE_STREAM
+        : undefined,
+    });
+    
+    
     this._singletonSsrOrigin = new HttpOrigin(Fn.parseDomainName(fnUrl.url), {
       readTimeout:
         typeof timeout === "string"
@@ -1121,7 +1112,6 @@
   protected buildDefaultBehaviorForRegional(): BehaviorOptions {
     const { cdk } = this.props;
     const cfDistributionProps = cdk?.distribution || {};
-<<<<<<< HEAD
     const shouldBuildFallback =
       this.buildConfig.serverOperationMode === "ssr-hybrid";
 
@@ -1132,17 +1122,6 @@
           fallbackStatusCodes: [403, 404],
         })
       : this.ssrOrigin;
-=======
-
-    // TODO
-    console.log({ support: this.supportsStreaming() });
-    const fnUrl = this.serverLambdaForRegional!.addFunctionUrl({
-      authType: FunctionUrlAuthType.NONE,
-      invokeMode: this.supportsStreaming()
-        ? InvokeMode.RESPONSE_STREAM
-        : undefined,
-    });
->>>>>>> 8a31945c
 
     return {
       viewerProtocolPolicy: ViewerProtocolPolicy.REDIRECT_TO_HTTPS,
