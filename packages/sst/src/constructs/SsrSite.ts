import path from "path";
import url from "url";
import fs from "fs";
import glob from "glob";
import crypto from "crypto";
import spawn from "cross-spawn";
import { execSync } from "child_process";

import { Construct } from "constructs";
import {
  Fn,
  Token,
  Duration as CdkDuration,
  RemovalPolicy,
  CustomResource,
} from "aws-cdk-lib/core";
import {
  BlockPublicAccess,
  Bucket,
  BucketProps,
  IBucket,
} from "aws-cdk-lib/aws-s3";
import {
  Role,
  Policy,
  PolicyStatement,
  AccountPrincipal,
  ServicePrincipal,
  CompositePrincipal,
} from "aws-cdk-lib/aws-iam";
import {
  Function as CdkFunction,
  Code,
  Runtime,
  FunctionUrlAuthType,
  FunctionProps,
  InvokeMode,
} from "aws-cdk-lib/aws-lambda";
import { Asset } from "aws-cdk-lib/aws-s3-assets";
import {
  ICachePolicy,
  IResponseHeadersPolicy,
  BehaviorOptions,
  ViewerProtocolPolicy,
  AllowedMethods,
  CachedMethods,
  LambdaEdgeEventType,
  CachePolicy,
  CacheQueryStringBehavior,
  CacheHeaderBehavior,
  CacheCookieBehavior,
  Distribution as CdkDistribution,
  OriginRequestPolicy,
  IOriginRequestPolicy,
  Function as CfFunction,
  FunctionCode as CfFunctionCode,
  FunctionEventType as CfFunctionEventType,
} from "aws-cdk-lib/aws-cloudfront";
import { AwsCliLayer } from "aws-cdk-lib/lambda-layer-awscli";
import {
  S3Origin,
  HttpOrigin,
  OriginGroup,
} from "aws-cdk-lib/aws-cloudfront-origins";

import { App } from "./App.js";
import { Stack } from "./Stack.js";
import { Distribution, DistributionDomainProps } from "./Distribution.js";
import { Logger } from "../logger.js";
import { createAppContext } from "./context.js";
import { SSTConstruct, isCDKConstruct } from "./Construct.js";
import { NodeJSProps } from "./Function.js";
import { Secret } from "./Secret.js";
import { SsrFunction } from "./SsrFunction.js";
import { EdgeFunction } from "./EdgeFunction.js";
import {
  BaseSiteFileOptions,
  BaseSiteReplaceProps,
  BaseSiteCdkDistributionProps,
  getBuildCmdEnvironment,
} from "./BaseSite.js";
import { useDeferredTasks } from "./deferred_task.js";
import { Size } from "./util/size.js";
import { Duration, toCdkDuration } from "./util/duration.js";
import { Permissions, attachPermissionsToRole } from "./util/permission.js";
import {
  FunctionBindingProps,
  getParameterPath,
} from "./util/functionBinding.js";
import { useProject } from "../project.js";

const __dirname = url.fileURLToPath(new URL(".", import.meta.url));

export type SsrBuildConfig = {
  typesPath: string;
  serverOperationMode?: "ssr" | "ssr-hybrid";
  serverBuildOutputFile: string;
  serverCFFunctionInjection?: string;
  clientBuildOutputDir: string;
  clientBuildVersionedSubDir: string;
  clientBuildS3KeyPrefix?: string;
  prerenderedBuildOutputDir?: string;
  prerenderedBuildS3KeyPrefix?: string;
};

export interface SsrSiteNodeJSProps extends NodeJSProps {}
export interface SsrDomainProps extends DistributionDomainProps {}
export interface SsrSiteFileOptions extends BaseSiteFileOptions {}
export interface SsrSiteReplaceProps extends BaseSiteReplaceProps {}
export interface SsrCdkDistributionProps extends BaseSiteCdkDistributionProps {}
export interface SsrSiteProps {
  /**
   * Bind resources for the function
   *
   * @example
   * ```js
   * new Function(stack, "Function", {
   *   handler: "src/function.handler",
   *   bind: [STRIPE_KEY, bucket],
   * })
   * ```
   */
  bind?: SSTConstruct[];
  /**
   * Path to the directory where the app is located.
   * @default "."
   */
  path?: string;
  /**
   * The command for building the website
   * @default `npm run build`
   * @example
   * ```js
   * buildCommand: "yarn build",
   * ```
   */
  buildCommand?: string;
  /**
   * The customDomain for this website. SST supports domains that are hosted
   * either on [Route 53](https://aws.amazon.com/route53/) or externally.
   *
   * Note that you can also migrate externally hosted domains to Route 53 by
   * [following this guide](https://docs.aws.amazon.com/Route53/latest/DeveloperGuide/MigratingDNS.html).
   *
   * @example
   * ```js
   * customDomain: "domain.com",
   * ```
   *
   * ```js
   * customDomain: {
   *   domainName: "domain.com",
   *   domainAlias: "www.domain.com",
   *   hostedZone: "domain.com"
   * },
   * ```
   */
  customDomain?: string | SsrDomainProps;
  /**
   * The SSR function is deployed to Lambda in a single region. Alternatively, you can enable this option to deploy to Lambda@Edge.
   * @default false
   */
  edge?: boolean;
  /**
   * The execution timeout in seconds for SSR function.
   * @default 10 seconds
   * @example
   * ```js
   * timeout: "5 seconds",
   * ```
   */
  timeout?: number | Duration;
  /**
   * The amount of memory in MB allocated for SSR function.
   * @default 1024 MB
   * @example
   * ```js
   * memorySize: "512 MB",
   * ```
   */
  memorySize?: number | Size;
  /**
   * The runtime environment for the SSR function.
   * @default nodejs18.x
   * @example
   * ```js
   * runtime: "nodejs16.x",
   * ```
   */
  runtime?: "nodejs14.x" | "nodejs16.x" | "nodejs18.x";
  /**
   * Used to configure nodejs function properties
   */
  nodejs?: SsrSiteNodeJSProps;
  /**
   * Attaches the given list of permissions to the SSR function. Configuring this property is equivalent to calling `attachPermissions()` after the site is created.
   * @example
   * ```js
   * permissions: ["ses"]
   * ```
   */
  permissions?: Permissions;
  /**
   * An object with the key being the environment variable name.
   *
   * @example
   * ```js
   * environment: {
   *   API_URL: api.url,
   *   USER_POOL_CLIENT: auth.cognitoUserPoolClient.userPoolClientId,
   * },
   * ```
   */
  environment?: Record<string, string>;
  regional?: {
    /**
     * Secure the server function URL using AWS IAM authentication. By default, the server function URL is publicly accessible. When this flag is enabled, the server function URL will require IAM authorization, and a Lambda@Edge function will sign the requests. Be aware that this introduces added latency to the requests.
     * @default false
     */
    enableServerUrlIamAuth?: boolean;
  };
  dev?: {
    /**
     * When running `sst dev, site is not deployed. This is to ensure `sst dev` can start up quickly.
     * @default false
     * @example
     * ```js
     * dev: {
     *   deploy: true
     * }
     * ```
     */
    deploy?: boolean;
    /**
     * The local site URL when running `sst dev`.
     * @example
     * ```js
     * dev: {
     *   url: "http://localhost:3000"
     * }
     * ```
     */
    url?: string;
  };
  /**
   * While deploying, SST waits for the CloudFront cache invalidation process to finish. This ensures that the new content will be served once the deploy command finishes. However, this process can sometimes take more than 5 mins. For non-prod environments it might make sense to pass in `false`. That'll skip waiting for the cache to invalidate and speed up the deploy process.
   * @default false
   */
  waitForInvalidation?: boolean;
  cdk?: {
    /**
     * Allows you to override default id for this construct.
     */
    id?: string;
    /**
     * Allows you to override default settings this construct uses internally to ceate the bucket
     */
    bucket?: BucketProps | IBucket;
    /**
     * Pass in a value to override the default settings this construct uses to
     * create the CDK `Distribution` internally.
     */
    distribution?: SsrCdkDistributionProps;
    /**
     * Override the CloudFront cache policy properties for responses from the
     * server rendering Lambda.
     *
     * @note The default cache policy that is used in the abscene of this property
     * is one that performs no caching of the server response.
     */
    serverCachePolicy?: ICachePolicy;
    /**
     * Override the CloudFront response headers policy properties for responses
     * from the server rendering Lambda.
     */
    responseHeadersPolicy?: IResponseHeadersPolicy;
    server?: Pick<
      FunctionProps,
      | "vpc"
      | "vpcSubnets"
      | "securityGroups"
      | "allowAllOutbound"
      | "allowPublicSubnet"
      | "architecture"
      | "logRetention"
    >;
  };
  /**
   * Pass in a list of file options to customize cache control and content type specific files.
   *
   * @default
   * Versioned files cached for 1 year at the CDN and brower level.
   * Unversioned files cached for 1 year at the CDN level, but not at the browser level.
   * ```js
   * fileOptions: [
   *   {
   *     exclude: "*",
   *     include: "{versioned_directory}/*",
   *     cacheControl: "public,max-age=31536000,immutable",
   *   },
   *   {
   *     exclude: "*",
   *     include: "[{non_versioned_file1}, {non_versioned_file2}, ...]",
   *     cacheControl: "public,max-age=0,s-maxage=31536000,must-revalidate",
   *   },
   *   {
   *     exclude: "*",
   *     include: "[{non_versioned_dir_1}/*, {non_versioned_dir_2}/*, ...]",
   *     cacheControl: "public,max-age=0,s-maxage=31536000,must-revalidate",
   *   },
   * ]
   * ```
   *
   * @example
   * ```js
   * fileOptions: [
   *   {
   *     exclude: "*",
   *     include: "{versioned_directory}/*.css",
   *     cacheControl: "public,max-age=31536000,immutable",
   *     contentType: "text/css; charset=UTF-8",
   *   },
   *   {
   *     exclude: "*",
   *     include: "{versioned_directory}/*.js",
   *     cacheControl: "public,max-age=31536000,immutable",
   *   },
   *   {
   *     exclude: "*",
   *     include: "[{non_versioned_file1}, {non_versioned_file2}, ...]",
   *     cacheControl: "public,max-age=0,s-maxage=31536000,must-revalidate",
   *   },
   *   {
   *     exclude: "*",
   *     include: "[{non_versioned_dir_1}/*, {non_versioned_dir_2}/*, ...]",
   *     cacheControl: "public,max-age=0,s-maxage=31536000,must-revalidate",
   *   },
   * ]
   * ```
   */
  fileOptions?: SsrSiteFileOptions[];

  /**
   * Route paths which should bypass static file serving and be handled by the SSR function directly.
   * This enables the use of the all HTTP methods (GET, POST, PUT, DELETE, etc) for these routes where
   * other routes served on an ssr-hybrid environment are limited to GET.
   * @default undefined
   * @example
   * ```js
   * ssrExclusiveRoutes: ["/api/*", "/login", "/signup"]
   * ```
   */
  ssrExclusiveRoutes?: string[];
}

type SsrSiteNormalizedProps = SsrSiteProps & {
  path: Exclude<SsrSiteProps["path"], undefined>;
  runtime: Exclude<SsrSiteProps["runtime"], undefined>;
  timeout: Exclude<SsrSiteProps["timeout"], undefined>;
  memorySize: Exclude<SsrSiteProps["memorySize"], undefined>;
  waitForInvalidation: Exclude<SsrSiteProps["waitForInvalidation"], undefined>;
};

export type ImportedSsrBuildProps = {
  props?: SsrSiteProps;
  buildConfig?: SsrBuildConfig;
};

/**
 * The `SsrSite` construct is a higher level CDK construct that makes it easy to create modern web apps with Server Side Rendering capabilities.
 * @example
 * Deploys an Astro app in the `web` directory.
 *
 * ```js
 * new SsrSite(stack, "site", {
 *   path: "web",
 * });
 * ```
 */
export abstract class SsrSite extends Construct implements SSTConstruct {
  public readonly id: string;
  protected props: SsrSiteNormalizedProps;
  protected doNotDeploy: boolean;
  protected buildConfig: SsrBuildConfig;
  protected importedBuildProps?: ImportedSsrBuildProps;
  protected deferredTaskCallbacks: (() => void)[] = [];
  protected serverLambdaForEdge?: EdgeFunction;
  protected serverLambdaForRegional?: SsrFunction;
  private serverLambdaForDev?: SsrFunction;
  private serverUrlSigningFunction?: EdgeFunction;
  protected bucket: Bucket;
  private cfFunction: CfFunction;
  private s3Origin: S3Origin;
  private distribution: Distribution;
  private _singletonSsrOrigin?: HttpOrigin;
  private _singletonCachePolicy?: CachePolicy;
  private _singletonServerOriginRequestPolicy?: IOriginRequestPolicy;

  constructor(
    scope: Construct,
    id: string,
    props?: SsrSiteProps,
    importedBuildProps?: ImportedSsrBuildProps
  ) {
    super(scope, props?.cdk?.id || id);

    const app = scope.node.root as App;
    const stack = Stack.of(this) as Stack;
    this.id = id;
    this.props = {
      path: ".",
      waitForInvalidation: false,
      runtime: "nodejs18.x",
      timeout: "10 seconds",
      memorySize: "1024 MB",
      ...importedBuildProps?.props,
      ...props,
    };
    this.doNotDeploy =
      !stack.isActive || (app.mode === "dev" && !this.props.dev?.deploy);

    this.importedBuildProps = importedBuildProps;
    this.buildConfig = this.initBuildConfig();
    this.validateSiteExists();
    this.validateTimeout();
    this.writeTypesFile();

    useSites().add(stack.stackName, id, this.constructor.name, this.props);

    if (this.doNotDeploy) {
      // @ts-ignore
      this.cfFunction = this.bucket = this.s3Origin = this.distribution = null;
      this.serverLambdaForDev = this.createFunctionForDev();
      return;
    }

    // Create Bucket which will be utilised to contain the statics
    this.bucket = this.createS3Bucket();

    // Create Server functions
    if (this.props.edge) {
      this.serverLambdaForEdge = this.createFunctionForEdge();
    } else {
      this.serverLambdaForRegional = this.createFunctionForRegional();
    }
    this.grantServerS3Permissions();

    // Create CloudFront
    this.s3Origin = this.createCloudFrontS3Origin();
    this.cfFunction = this.createCloudFrontFunction();
    this.distribution = this.props.edge
      ? this.createCloudFrontDistributionForEdge()
      : this.createCloudFrontDistributionForRegional();
    this.grantServerCloudFrontPermissions();

    useDeferredTasks().add(async () => {
      // Build app
      this.buildApp();

      // Build server functions
      await this.serverLambdaForEdge?.build();
      await this.serverLambdaForRegional?.build();
      await this.serverUrlSigningFunction?.build();

      // Create S3 Deployment
      const cliLayer = new AwsCliLayer(this, "AwsCliLayer");
      const assets = this.createS3Assets();
      const assetFileOptions = this.createS3AssetFileOptions();
      const s3deployCR = this.createS3Deployment(
        cliLayer,
        assets,
        assetFileOptions
      );
      this.distribution.node.addDependency(s3deployCR);

      if (!this.props.edge) {
        this.addSsrExclusiveRouteBehaviors();
      }

      if (this.buildConfig.serverOperationMode !== "ssr-hybrid") {
        this.addStaticFileBehaviors();
      }

      // Invalidate CloudFront
      this.distribution.createInvalidation(this.generateBuildId());

      for (const task of this.deferredTaskCallbacks) {
        await task();
      }
    });
  }

  /////////////////////
  // Public Properties
  /////////////////////

  /**
   * The CloudFront URL of the website.
   */
  public get url() {
    if (this.doNotDeploy) return this.props.dev?.url;

    return this.distribution.url;
  }

  /**
   * If the custom domain is enabled, this is the URL of the website with the
   * custom domain.
   */
  public get customDomainUrl() {
    if (this.doNotDeploy) return;

    return this.distribution.customDomainUrl;
  }

  /**
   * The internally created CDK resources.
   */
  public get cdk() {
    if (this.doNotDeploy) return;

    return {
      function:
        this.serverLambdaForEdge?.function ||
        this.serverLambdaForRegional?.function,
      bucket: this.bucket,
      distribution: this.distribution.cdk.distribution,
      hostedZone: this.distribution.cdk.hostedZone,
      certificate: this.distribution.cdk.certificate,
    };
  }

  /** @internal */
  protected get ssrOrigin() {
    if (this._singletonSsrOrigin) return this._singletonSsrOrigin;

    console.log({ support: this.supportsStreaming() });
    const { timeout } = this.props;
    const fnUrl = this.serverLambdaForRegional!.addFunctionUrl({
      authType: FunctionUrlAuthType.NONE,
      invokeMode: this.supportsStreaming()
        ? InvokeMode.RESPONSE_STREAM
        : undefined,
    });

    this._singletonSsrOrigin = new HttpOrigin(Fn.parseDomainName(fnUrl.url), {
      readTimeout:
        typeof timeout === "string"
          ? toCdkDuration(timeout)
          : CdkDuration.seconds(timeout),
    });
    return this._singletonSsrOrigin;
  }

  /** @internal */
  protected get cachePolicy() {
    if (this._singletonCachePolicy) return this._singletonCachePolicy;
    this._singletonCachePolicy = this.buildServerCachePolicy();
    return this._singletonCachePolicy;
  }

  /** @internal */
  protected get serverOriginRequestPolicy() {
    if (this._singletonServerOriginRequestPolicy) {
      return this._singletonServerOriginRequestPolicy;
    }
    this._singletonServerOriginRequestPolicy =
      this.buildServerOriginRequestPolicy();
    return this._singletonServerOriginRequestPolicy;
  }

  /////////////////////
  // Public Methods
  /////////////////////

  /**
   * Attaches the given list of permissions to allow the server side
   * rendering framework to access other AWS resources.
   *
   * @example
   * ```js
   * site.attachPermissions(["sns"]);
   * ```
   */
  public attachPermissions(permissions: Permissions): void {
    const server =
      this.serverLambdaForEdge ||
      this.serverLambdaForRegional ||
      this.serverLambdaForDev;
    attachPermissionsToRole(server?.role as Role, permissions);
  }

  /** @internal */
  protected getConstructMetadataBase() {
    return {
      data: {
        mode: this.doNotDeploy
          ? ("placeholder" as const)
          : ("deployed" as const),
        path: this.props.path,
        runtime: this.props.runtime,
        customDomainUrl: this.customDomainUrl,
        url: this.url,
        edge: this.props.edge,
        server: (
          this.serverLambdaForDev ||
          this.serverLambdaForRegional ||
          this.serverLambdaForEdge
        )?.functionArn!,
        secrets: (this.props.bind || [])
          .filter((c) => c instanceof Secret)
          .map((c) => (c as Secret).name),
      },
    };
  }

  public abstract getConstructMetadata(): ReturnType<
    SSTConstruct["getConstructMetadata"]
  >;

  /** @internal */
  public getFunctionBinding(): FunctionBindingProps {
    const app = this.node.root as App;
    return {
      clientPackage: "site",
      variables: {
        url: this.doNotDeploy
          ? {
              type: "plain",
              value: this.props.dev?.url ?? "localhost",
            }
          : {
              // Do not set real value b/c we don't want to make the Lambda function
              // depend on the Site. B/c often the site depends on the Api, causing
              // a CloudFormation circular dependency if the Api and the Site belong
              // to different stacks.
              type: "site_url",
              value: this.customDomainUrl || this.url!,
            },
      },
      permissions: {
        "ssm:GetParameters": [
          `arn:${Stack.of(this).partition}:ssm:${app.region}:${
            app.account
          }:parameter${getParameterPath(this, "url")}`,
        ],
      },
    };
  }

  /////////////////////
  // Build App
  /////////////////////

  protected initBuildConfig(): SsrBuildConfig {
    return {
      typesPath: ".",
      serverOperationMode: "ssr",
      serverBuildOutputFile: "placeholder",
      clientBuildOutputDir: "placeholder",
      clientBuildVersionedSubDir: "placeholder",
    };
  }

  private buildApp() {
    const app = this.node.root as App;
    if (!app.isRunningSSTTest()) {
      this.runBuild();
    }
    this.validateBuildOutput();
  }

  protected validateBuildOutput() {
    const serverBuildFile = path.join(
      this.props.path,
      this.buildConfig.serverBuildOutputFile
    );
    if (!fs.existsSync(serverBuildFile)) {
      throw new Error(`No server build output found at "${serverBuildFile}"`);
    }
  }

  private runBuild() {
    const {
      path: sitePath,
      buildCommand: rawBuildCommand,
      environment,
    } = this.props;
    const defaultCommand = "npm run build";
    const buildCommand = rawBuildCommand || defaultCommand;

    if (buildCommand === defaultCommand) {
      // Ensure that the site has a build script defined
      if (!fs.existsSync(path.join(sitePath, "package.json"))) {
        throw new Error(`No package.json found at "${sitePath}".`);
      }
      const packageJson = JSON.parse(
        fs.readFileSync(path.join(sitePath, "package.json")).toString()
      );
      if (!packageJson.scripts || !packageJson.scripts.build) {
        throw new Error(
          `No "build" script found within package.json in "${sitePath}".`
        );
      }
    }

    // Run build
    Logger.debug(`Running "${buildCommand}" script`);
    try {
      execSync(buildCommand, {
        cwd: sitePath,
        stdio: "inherit",
        env: {
          SST: "1",
          ...process.env,
          ...getBuildCmdEnvironment(environment),
        },
      });
    } catch (e) {
      throw new Error(
        `There was a problem building the "${this.node.id}" site.`
      );
    }
  }

  /////////////////////
  // Bundle S3 Assets
  /////////////////////

  private createS3Assets(): Asset[] {
    // Create temp folder, clean up if exists
    const zipOutDir = path.resolve(
      path.join(
        useProject().paths.artifacts,
        `Site-${this.node.id}-${this.node.addr}`
      )
    );
    fs.rmSync(zipOutDir, { recursive: true, force: true });

    // Create zip files
    const app = this.node.root as App;
    const script = path.resolve(__dirname, "../support/base-site-archiver.mjs");
    const fileSizeLimit = app.isRunningSSTTest()
      ? // eslint-disable-next-line @typescript-eslint/ban-ts-comment
        // @ts-ignore: "sstTestFileSizeLimitOverride" not exposed in props
        this.props.sstTestFileSizeLimitOverride || 200
      : 200;
    const result = spawn.sync(
      "node",
      [
        script,
        Buffer.from(
          JSON.stringify([
            {
              src: path.join(
                this.props.path,
                this.buildConfig.clientBuildOutputDir
              ),
              tar: this.buildConfig.clientBuildS3KeyPrefix || "",
            },
            ...(this.buildConfig.prerenderedBuildOutputDir
              ? [
                  {
                    src: path.join(
                      this.props.path,
                      this.buildConfig.prerenderedBuildOutputDir
                    ),
                    tar: this.buildConfig.prerenderedBuildS3KeyPrefix || "",
                  },
                ]
              : []),
          ])
        ).toString("base64"),
        zipOutDir,
        `${fileSizeLimit}`,
      ],
      {
        stdio: "inherit",
      }
    );
    if (result.status !== 0) {
      throw new Error(`There was a problem generating the assets package.`);
    }

    // Create S3 Assets for each zip file
    const assets = [];
    for (let partId = 0; ; partId++) {
      const zipFilePath = path.join(zipOutDir, `part${partId}.zip`);
      if (!fs.existsSync(zipFilePath)) {
        break;
      }
      assets.push(
        new Asset(this, `Asset${partId}`, {
          path: zipFilePath,
        })
      );
    }
    return assets;
  }

  private createS3AssetFileOptions() {
    if (this.props.fileOptions) return this.props.fileOptions;

    // Build file options
    const fileOptions = [];
    const clientPath = path.join(
      this.props.path,
      this.buildConfig.clientBuildOutputDir
    );
    for (const item of fs.readdirSync(clientPath)) {
      // Versioned files will be cached for 1 year (immutable) both at
      // the CDN and browser level.
      if (item === this.buildConfig.clientBuildVersionedSubDir) {
        fileOptions.push({
          exclude: "*",
          include: path.posix.join(
            this.buildConfig.clientBuildS3KeyPrefix ?? "",
            this.buildConfig.clientBuildVersionedSubDir,
            "*"
          ),
          cacheControl: "public,max-age=31536000,immutable",
        });
      }
      // Un-versioned files will be cached for 1 year at the CDN level.
      // But not at the browser level. CDN cache will be invalidated on deploy.
      else {
        const itemPath = path.join(clientPath, item);
        fileOptions.push({
          exclude: "*",
          include: path.posix.join(
            this.buildConfig.clientBuildS3KeyPrefix ?? "",
            item,
            fs.statSync(itemPath).isDirectory() ? "*" : ""
          ),
          cacheControl: "public,max-age=0,s-maxage=31536000,must-revalidate",
        });
      }
    }
    return fileOptions;
  }

  private createS3Bucket(): Bucket {
    const { cdk } = this.props;

    // cdk.bucket is an imported construct
    if (cdk?.bucket && isCDKConstruct(cdk?.bucket)) {
      return cdk.bucket as Bucket;
    }

    // cdk.bucket is a prop
    return new Bucket(this, "S3Bucket", {
      publicReadAccess: false,
      blockPublicAccess: BlockPublicAccess.BLOCK_ALL,
      autoDeleteObjects: true,
      removalPolicy: RemovalPolicy.DESTROY,
      ...cdk?.bucket,
    });
  }

  private createS3Deployment(
    cliLayer: AwsCliLayer,
    assets: Asset[],
    fileOptions: SsrSiteFileOptions[]
  ): CustomResource {
    // Create a Lambda function that will be doing the uploading
    const uploader = new CdkFunction(this, "S3Uploader", {
      code: Code.fromAsset(
        path.join(__dirname, "../support/base-site-custom-resource")
      ),
      layers: [cliLayer],
      runtime: Runtime.PYTHON_3_7,
      handler: "s3-upload.handler",
      timeout: CdkDuration.minutes(15),
      memorySize: 1024,
    });
    this.bucket.grantReadWrite(uploader);
    assets.forEach((asset) => asset.grantRead(uploader));

    // Create the custom resource function
    const handler = new CdkFunction(this, "S3Handler", {
      code: Code.fromAsset(
        path.join(__dirname, "../support/base-site-custom-resource")
      ),
      layers: [cliLayer],
      runtime: Runtime.PYTHON_3_7,
      handler: "s3-handler.handler",
      timeout: CdkDuration.minutes(15),
      memorySize: 1024,
      environment: {
        UPLOADER_FUNCTION_NAME: uploader.functionName,
      },
    });
    this.bucket.grantReadWrite(handler);
    uploader.grantInvoke(handler);

    // Create custom resource
    return new CustomResource(this, "S3Deployment", {
      serviceToken: handler.functionArn,
      resourceType: "Custom::SSTBucketDeployment",
      properties: {
        Sources: assets.map((asset) => ({
          BucketName: asset.s3BucketName,
          ObjectKey: asset.s3ObjectKey,
        })),
        DestinationBucketName: this.bucket.bucketName,
        FileOptions: (fileOptions || []).map(
          ({ exclude, include, cacheControl, contentType }) => {
            if (typeof exclude === "string") {
              exclude = [exclude];
            }
            if (typeof include === "string") {
              include = [include];
            }
            return [
              ...exclude.map((per) => ["--exclude", per]),
              ...include.map((per) => ["--include", per]),
              ["--cache-control", cacheControl],
              contentType ? ["--content-type", contentType] : [],
            ].flat();
          }
        ),
        ReplaceValues: this.getS3ContentReplaceValues(),
      },
    });
  }

  /////////////////////
  // Bundle Lambda Server
  /////////////////////

  protected createFunctionForRegional() {
    return {} as SsrFunction;
  }

  protected createFunctionForEdge() {
    return {} as EdgeFunction;
  }

  protected createFunctionForDev() {
    const { runtime, timeout, memorySize, permissions, environment, bind } =
      this.props;

    const app = this.node.root as App;
    const role = new Role(this, "ServerFunctionRole", {
      assumedBy: new CompositePrincipal(
        new AccountPrincipal(app.account),
        new ServicePrincipal("lambda.amazonaws.com")
      ),
      maxSessionDuration: CdkDuration.hours(12),
    });

    const ssrFn = new SsrFunction(this, `ServerFunction`, {
      description: "Server handler placeholder",
      bundle: path.join(__dirname, "../support/ssr-site-function-stub"),
      handler: "index.handler",
      runtime,
      memorySize,
      timeout,
      role,
      bind,
      environment,
      permissions,
      // note: do not need to set vpc settings b/c this function is not being used
    });

    useDeferredTasks().add(async () => {
      await ssrFn.build();
    });

    return ssrFn;
  }

  private grantServerS3Permissions() {
    const server = this.serverLambdaForEdge || this.serverLambdaForRegional;
    this.bucket.grantReadWrite(server!.role!);
  }

  private grantServerCloudFrontPermissions() {
    const stack = Stack.of(this) as Stack;
    const server = this.serverLambdaForEdge || this.serverLambdaForRegional;
    const policy = new Policy(this, "ServerFunctionInvalidatorPolicy", {
      statements: [
        new PolicyStatement({
          actions: ["cloudfront:CreateInvalidation"],
          resources: [
            `arn:${stack.partition}:cloudfront::${stack.account}:distribution/${this.distribution.cdk.distribution.distributionId}`,
          ],
        }),
      ],
    });
    server?.role?.attachInlinePolicy(policy);
  }

  /////////////////////
  // CloudFront Distribution
  /////////////////////

  private createCloudFrontS3Origin() {
    return new S3Origin(this.bucket, {
      originPath: "/" + (this.buildConfig.clientBuildS3KeyPrefix ?? ""),
    });
  }

  private createCloudFrontFunction() {
    return new CfFunction(this, "CloudFrontFunction", {
      code: CfFunctionCode.fromInline(`
function handler(event) {
  var request = event.request;
  request.headers["x-forwarded-host"] = request.headers.host;
  ${this.buildConfig.serverCFFunctionInjection || ""}
  return request;
}`),
    });
  }

  protected createCloudFrontDistributionForRegional() {
    const { customDomain, cdk } = this.props;
    const cfDistributionProps = cdk?.distribution || {};

    return new Distribution(this, "CDN", {
      scopeOverride: this,
      customDomain,
      cdk: {
        distribution: {
          // these values can be overwritten by cfDistributionProps
          defaultRootObject: "",
          // Override props.
          ...cfDistributionProps,
          // these values can NOT be overwritten by cfDistributionProps
          defaultBehavior: this.buildDefaultBehaviorForRegional(),
          additionalBehaviors: {
            ...(cfDistributionProps.additionalBehaviors || {}),
          },
        },
      },
    });
  }

  protected createCloudFrontDistributionForEdge() {
    const { customDomain, cdk } = this.props;
    const cfDistributionProps = cdk?.distribution || {};

    return new Distribution(this, "CDN", {
      scopeOverride: this,
      customDomain,
      cdk: {
        distribution: {
          // these values can be overwritten by cfDistributionProps
          defaultRootObject: "",
          // Override props.
          ...cfDistributionProps,
          // these values can NOT be overwritten by cfDistributionProps
          defaultBehavior: this.buildDefaultBehaviorForEdge(),
          additionalBehaviors: {
            ...(cfDistributionProps.additionalBehaviors || {}),
          },
        },
      },
    });
  }

<<<<<<< HEAD
  protected buildDefaultBehaviorForRegional(): BehaviorOptions {
    const { cdk } = this.props;
    const cfDistributionProps = cdk?.distribution || {};
    const shouldBuildFallback =
      this.buildConfig.serverOperationMode === "ssr-hybrid";

    const origin = shouldBuildFallback
      ? new OriginGroup({
          primaryOrigin: this.s3Origin,
          fallbackOrigin: this.ssrOrigin,
          fallbackStatusCodes: [403, 404],
        })
      : this.ssrOrigin;
=======
  protected buildDefaultBehaviorForRegional(
    cachePolicy: ICachePolicy
  ): BehaviorOptions {
    const { timeout, regional, cdk } = this.props;
    const cfDistributionProps = cdk?.distribution || {};

    const fnUrl = this.serverLambdaForRegional!.addFunctionUrl({
      authType: regional?.enableServerUrlIamAuth
        ? FunctionUrlAuthType.AWS_IAM
        : FunctionUrlAuthType.NONE,
      invokeMode: this.supportsStreaming()
        ? InvokeMode.RESPONSE_STREAM
        : undefined,
    });
>>>>>>> 821eed21

    return {
      viewerProtocolPolicy: ViewerProtocolPolicy.REDIRECT_TO_HTTPS,
      origin,
      allowedMethods: shouldBuildFallback
        ? AllowedMethods.ALLOW_GET_HEAD_OPTIONS
        : AllowedMethods.ALLOW_ALL,
      cachedMethods: CachedMethods.CACHE_GET_HEAD_OPTIONS,
      compress: true,
      cachePolicy: this.cachePolicy,
      responseHeadersPolicy: cdk?.responseHeadersPolicy,
      originRequestPolicy: this.serverOriginRequestPolicy,
      ...(cfDistributionProps.defaultBehavior || {}),
      functionAssociations: [
        ...this.buildBehaviorFunctionAssociations(),
        ...(cfDistributionProps.defaultBehavior?.functionAssociations || []),
      ],
      edgeLambdas: [
        ...(regional?.enableServerUrlIamAuth
          ? [
              {
                includeBody: true,
                eventType: LambdaEdgeEventType.ORIGIN_REQUEST,
                functionVersion:
                  this.useServerUrlSigningFunction().currentVersion,
              },
            ]
          : []),
        ...(cfDistributionProps.defaultBehavior?.edgeLambdas || []),
      ],
    };
  }

<<<<<<< HEAD
  protected buildDefaultBehaviorForEdge(): BehaviorOptions {
=======
  protected useServerUrlSigningFunction() {
    this.serverUrlSigningFunction =
      this.serverUrlSigningFunction ??
      new EdgeFunction(this, "ServerUrlSigningFunction", {
        bundle: path.join(__dirname, "../support/signing-function"),
        runtime: "nodejs18.x",
        handler: "index.handler",
        timeout: 10,
        memorySize: 128,
        permissions: [
          new PolicyStatement({
            actions: ["lambda:InvokeFunctionUrl"],
            resources: [this.serverLambdaForRegional?.functionArn!],
          }),
        ],
      });
    return this.serverUrlSigningFunction;
  }

  protected buildDefaultBehaviorForEdge(
    cachePolicy: ICachePolicy
  ): BehaviorOptions {
>>>>>>> 821eed21
    const { cdk } = this.props;
    const cfDistributionProps = cdk?.distribution || {};

    return {
      viewerProtocolPolicy: ViewerProtocolPolicy.REDIRECT_TO_HTTPS,
      origin: this.s3Origin,
      allowedMethods: AllowedMethods.ALLOW_ALL,
      cachedMethods: CachedMethods.CACHE_GET_HEAD_OPTIONS,
      compress: true,
      cachePolicy: this.cachePolicy,
      responseHeadersPolicy: cdk?.responseHeadersPolicy,
      originRequestPolicy: this.serverOriginRequestPolicy,
      ...(cfDistributionProps.defaultBehavior || {}),
      functionAssociations: [
        ...this.buildBehaviorFunctionAssociations(),
        ...(cfDistributionProps.defaultBehavior?.functionAssociations || []),
      ],
      edgeLambdas: [
        {
          includeBody: true,
          eventType: LambdaEdgeEventType.ORIGIN_REQUEST,
          functionVersion: this.serverLambdaForEdge!.currentVersion,
        },
        ...(cfDistributionProps.defaultBehavior?.edgeLambdas || []),
      ],
    };
  }

  protected buildBehaviorFunctionAssociations() {
    return [
      {
        eventType: CfFunctionEventType.VIEWER_REQUEST,
        function: this.cfFunction,
      },
    ];
  }

  protected addSsrExclusiveRouteBehaviors() {
    const { cdk } = this.props;

    // Create individual behaviors for route paths which should exclusively be handled by SSR
    for (const route of this.props.ssrExclusiveRoutes ?? []) {
      this.distribution.addBehavior(route, this.ssrOrigin, {
        viewerProtocolPolicy: ViewerProtocolPolicy.REDIRECT_TO_HTTPS,
        allowedMethods: AllowedMethods.ALLOW_ALL,
        cachedMethods: CachedMethods.CACHE_GET_HEAD_OPTIONS,
        compress: true,
        cachePolicy: this.cachePolicy,
        responseHeadersPolicy: cdk?.responseHeadersPolicy,
        originRequestPolicy: this.serverOriginRequestPolicy,
      });
    }
  }

  protected addStaticFileBehaviors() {
    const { cdk } = this.props;

    // Create individual behaviors for each root level static file and directory
    const publicDir = path.join(
      this.props.path,
      this.buildConfig.clientBuildOutputDir
    );
    for (const item of fs.readdirSync(publicDir)) {
      const isDir = fs.statSync(path.join(publicDir, item)).isDirectory();
      (this.distribution.cdk.distribution as CdkDistribution).addBehavior(
        isDir ? `${item}/*` : item,
        this.s3Origin,
        {
          viewerProtocolPolicy: ViewerProtocolPolicy.REDIRECT_TO_HTTPS,
          allowedMethods: AllowedMethods.ALLOW_GET_HEAD_OPTIONS,
          cachedMethods: CachedMethods.CACHE_GET_HEAD_OPTIONS,
          compress: true,
          cachePolicy: CachePolicy.CACHING_OPTIMIZED,
          responseHeadersPolicy: cdk?.responseHeadersPolicy,
        }
      );
    }
  }

  protected buildServerCachePolicy(allowedHeaders?: string[]) {
    return new CachePolicy(this, "ServerCache", {
      queryStringBehavior: CacheQueryStringBehavior.all(),
      headerBehavior:
        allowedHeaders && allowedHeaders.length > 0
          ? CacheHeaderBehavior.allowList(...allowedHeaders)
          : CacheHeaderBehavior.none(),
      cookieBehavior: CacheCookieBehavior.none(),
      defaultTtl: CdkDuration.days(0),
      maxTtl: CdkDuration.days(365),
      minTtl: CdkDuration.days(0),
      enableAcceptEncodingBrotli: true,
      enableAcceptEncodingGzip: true,
      comment: "SST server response cache policy",
    });
  }

  protected buildServerOriginRequestPolicy() {
    // CloudFront's Managed-AllViewerExceptHostHeader policy
    return OriginRequestPolicy.fromOriginRequestPolicyId(
      this,
      "ServerOriginRequestPolicy",
      "b689b0a8-53d0-40ab-baf2-68738e2966ac"
    );
  }

  /////////////////////
  // Helper Functions
  /////////////////////

  private getS3ContentReplaceValues() {
    const replaceValues: SsrSiteReplaceProps[] = [];

    Object.entries(this.props.environment || {})
      .filter(([, value]) => Token.isUnresolved(value))
      .forEach(([key, value]) => {
        const token = `{{ ${key} }}`;
        replaceValues.push(
          {
            files: "**/*.html",
            search: token,
            replace: value,
          },
          {
            files: "**/*.js",
            search: token,
            replace: value,
          },
          {
            files: "**/*.json",
            search: token,
            replace: value,
          }
        );
      });
    return replaceValues;
  }

  private validateSiteExists() {
    const { path: sitePath } = this.props;
    if (!fs.existsSync(sitePath)) {
      throw new Error(`No site found at "${path.resolve(sitePath)}"`);
    }
  }

  private validateTimeout() {
    const { edge, timeout } = this.props;
    const num =
      typeof timeout === "number"
        ? timeout
        : toCdkDuration(timeout).toSeconds();
    const limit = edge ? 30 : 180;
    if (num > limit) {
      throw new Error(
        edge
          ? `Timeout must be less than or equal to 30 seconds when the "edge" flag is enabled.`
          : `Timeout must be less than or equal to 180 seconds.`
      );
    }
  }

  private writeTypesFile() {
    const typesPath = path.resolve(
      this.props.path,
      this.buildConfig.typesPath,
      "sst-env.d.ts"
    );

    // Do not override the types file if it already exists
    if (fs.existsSync(typesPath)) return;

    const relPathToSstTypesFile = path.join(
      path.relative(path.dirname(typesPath), useProject().paths.root),
      ".sst/types/index.ts"
    );
    fs.writeFileSync(
      typesPath,
      `/// <reference path="${relPathToSstTypesFile}" />`
    );
  }

  protected generateBuildId(): string {
    // We will generate a hash based on the contents of the "public" folder
    // which will be used to indicate if we need to invalidate our CloudFront
    // cache.

    // The below options are needed to support following symlinks when building zip files:
    // - nodir: This will prevent symlinks themselves from being copied into the zip.
    // - follow: This will follow symlinks and copy the files within.
    const globOptions = {
      dot: true,
      nodir: true,
      follow: true,
      cwd: path.resolve(this.props.path, this.buildConfig.clientBuildOutputDir),
    };
    const files = glob.sync("**", globOptions);
    const hash = crypto.createHash("sha1");
    for (const file of files) {
      hash.update(file);
    }
    const buildId = hash.digest("hex");

    Logger.debug(`Generated build ID ${buildId}`);

    return buildId;
  }

  protected supportsStreaming(): boolean {
    return false;
  }
}

export const useSites = createAppContext(() => {
  const sites: {
    stack: string;
    name: string;
    type: string;
    props: SsrSiteNormalizedProps;
  }[] = [];
  return {
    add(
      stack: string,
      name: string,
      type: string,
      props: SsrSiteNormalizedProps
    ) {
      sites.push({ stack, name, type, props });
    },
    get all() {
      return sites;
    },
  };
});<|MERGE_RESOLUTION|>--- conflicted
+++ resolved
@@ -534,10 +534,11 @@
   protected get ssrOrigin() {
     if (this._singletonSsrOrigin) return this._singletonSsrOrigin;
 
-    console.log({ support: this.supportsStreaming() });
-    const { timeout } = this.props;
+    const { timeout, regional } = this.props;
     const fnUrl = this.serverLambdaForRegional!.addFunctionUrl({
-      authType: FunctionUrlAuthType.NONE,
+      authType: regional?.enableServerUrlIamAuth
+        ? FunctionUrlAuthType.AWS_IAM
+        : FunctionUrlAuthType.NONE,
       invokeMode: this.supportsStreaming()
         ? InvokeMode.RESPONSE_STREAM
         : undefined,
@@ -1059,9 +1060,8 @@
     });
   }
 
-<<<<<<< HEAD
   protected buildDefaultBehaviorForRegional(): BehaviorOptions {
-    const { cdk } = this.props;
+    const { cdk, regional } = this.props;
     const cfDistributionProps = cdk?.distribution || {};
     const shouldBuildFallback =
       this.buildConfig.serverOperationMode === "ssr-hybrid";
@@ -1073,22 +1073,6 @@
           fallbackStatusCodes: [403, 404],
         })
       : this.ssrOrigin;
-=======
-  protected buildDefaultBehaviorForRegional(
-    cachePolicy: ICachePolicy
-  ): BehaviorOptions {
-    const { timeout, regional, cdk } = this.props;
-    const cfDistributionProps = cdk?.distribution || {};
-
-    const fnUrl = this.serverLambdaForRegional!.addFunctionUrl({
-      authType: regional?.enableServerUrlIamAuth
-        ? FunctionUrlAuthType.AWS_IAM
-        : FunctionUrlAuthType.NONE,
-      invokeMode: this.supportsStreaming()
-        ? InvokeMode.RESPONSE_STREAM
-        : undefined,
-    });
->>>>>>> 821eed21
 
     return {
       viewerProtocolPolicy: ViewerProtocolPolicy.REDIRECT_TO_HTTPS,
@@ -1122,9 +1106,6 @@
     };
   }
 
-<<<<<<< HEAD
-  protected buildDefaultBehaviorForEdge(): BehaviorOptions {
-=======
   protected useServerUrlSigningFunction() {
     this.serverUrlSigningFunction =
       this.serverUrlSigningFunction ??
@@ -1144,10 +1125,7 @@
     return this.serverUrlSigningFunction;
   }
 
-  protected buildDefaultBehaviorForEdge(
-    cachePolicy: ICachePolicy
-  ): BehaviorOptions {
->>>>>>> 821eed21
+  protected buildDefaultBehaviorForEdge(): BehaviorOptions {
     const { cdk } = this.props;
     const cfDistributionProps = cdk?.distribution || {};
 
