import fs from "fs";
import path from "path";
import { Construct } from "constructs";
<<<<<<< HEAD
import { Fn, Duration as CdkDuration, RemovalPolicy, Stack } from "aws-cdk-lib";
=======
import {
  Fn,
  Duration as CdkDuration,
  RemovalPolicy,
  CustomResource,
} from "aws-cdk-lib/core";
import { Effect, Policy, PolicyStatement } from "aws-cdk-lib/aws-iam";
>>>>>>> d351fb2d
import { RetentionDays } from "aws-cdk-lib/aws-logs";
import {
  Function as CdkFunction,
  Code,
  Runtime,
  Architecture,
  FunctionUrlAuthType,
  IVersion,
} from "aws-cdk-lib/aws-lambda";
import {
  Distribution,
  ViewerProtocolPolicy,
  AllowedMethods,
  LambdaEdgeEventType,
  BehaviorOptions,
  CachedMethods,
  CachePolicy,
  ICachePolicy,
  IOriginRequestPolicy,
} from "aws-cdk-lib/aws-cloudfront";
<<<<<<< HEAD
import { S3Origin, HttpOrigin, OriginGroup } from "aws-cdk-lib/aws-cloudfront-origins";

=======
import {
  S3Origin,
  HttpOrigin,
  OriginGroup,
} from "aws-cdk-lib/aws-cloudfront-origins";
import { Rule, Schedule } from "aws-cdk-lib/aws-events";
import { LambdaFunction } from "aws-cdk-lib/aws-events-targets";
import { Stack } from "./Stack.js";
>>>>>>> d351fb2d
import { SsrFunction } from "./SsrFunction.js";
import { EdgeFunction } from "./EdgeFunction.js";
import { SsrSite, SsrSiteProps } from "./SsrSite.js";
import { Size, toCdkSize } from "./util/size.js";
<<<<<<< HEAD
import { IRole, PolicyStatement } from "aws-cdk-lib/aws-iam";
import { Bucket, BucketProps, IBucket } from "aws-cdk-lib/aws-s3";
import { isCDKConstruct } from "./Construct.js";
import { BucketDeployment, Source } from "aws-cdk-lib/aws-s3-deployment";
import { IQueue, Queue } from "aws-cdk-lib/aws-sqs";
import { SqsEventSource } from "aws-cdk-lib/aws-lambda-event-sources";

const __dirname = url.fileURLToPath(new URL(".", import.meta.url));
=======
>>>>>>> d351fb2d

export interface NextjsSiteProps extends Omit<SsrSiteProps, "nodejs"> {
  imageOptimization?: {
    /**
     * The amount of memory in MB allocated for image optimization function.
     * @default 1024 MB
     * @example
     * ```js
     * memorySize: "512 MB",
     * ```
     */
    memorySize?: number | Size;
  };
<<<<<<< HEAD
  cdk?: SsrSiteProps["cdk"] & {
    cacheBucket?: BucketProps | IBucket;
  };
  /**
   * Enable cache interception.
   * Open next will try to intercept ssg and isr requests and serve them from cache.
   * Enabling this will not trigger middleware on the server side.
   * @default false
   */
  enableExperimentalCacheInterception?: boolean;
=======
  /**
   * The number of server functions to keep warm. This option is only supported for the regional mode.
   * @default Server function is not kept warm
   */
  warm?: number;
>>>>>>> d351fb2d
}

/**
 * The `NextjsSite` construct is a higher level CDK construct that makes it easy to create a Next.js app.
 * @example
 * Deploys a Next.js app in the `my-next-app` directory.
 *
 * ```js
 * new NextjsSite(stack, "web", {
 *   path: "my-next-app/",
 * });
 * ```
 */
export class NextjsSite extends SsrSite {
  protected declare props: NextjsSiteProps & {
    path: Exclude<NextjsSiteProps["path"], undefined>;
    runtime: Exclude<NextjsSiteProps["runtime"], undefined>;
    timeout: Exclude<NextjsSiteProps["timeout"], undefined>;
    memorySize: Exclude<NextjsSiteProps["memorySize"], undefined>;
    waitForInvalidation: Exclude<NextjsSiteProps["waitForInvalidation"], undefined>;
  };
  cacheBucket: IBucket;
  revalidationQueue: IQueue;
  revalidationFn: CdkFunction;

  constructor(scope: Construct, id: string, props?: NextjsSiteProps) {
    super(scope, id, {
      buildCommand: "npx --yes open-next@1.4.0 build",
      ...props,
    });
<<<<<<< HEAD
    this.cacheBucket = this.createCacheBucket(props?.enableExperimentalCacheInterception);
    const { revalidationFn, queue } = this.createRevalidation();
    this.revalidationFn = revalidationFn;
    this.revalidationQueue = queue;
  }

  private createCacheBucket(cacheInterception = false): IBucket {
    let _bucket: Bucket;
    const { cdk } = this.props;
    if (cdk?.cacheBucket && isCDKConstruct(cdk.cacheBucket)) {
      _bucket = cdk.cacheBucket as Bucket;
    } else {
      const bucketProps = cdk?.cacheBucket as BucketProps;
      _bucket = new Bucket(this, "CacheBucket", {
        ...bucketProps,
      });
    }
    const deployment = new BucketDeployment(this, "CacheBucketDeployment", {
      sources: [Source.asset(path.join(this.props.path, ".open-next", "cache"))],
      destinationBucket: _bucket,
    });

    this.cdk?.function?.addEnvironment("CACHE_BUCKET_NAME", _bucket.bucketName);
    this.cdk?.function?.addEnvironment("ORIGIN_REGION", Stack.of(this).region);
    if (cacheInterception) {
      this.cdk?.function?.addEnvironment("EXPERIMENTAL_CACHE_INTERCEPTION", "true");
    }
    if (this.cdk?.function?.role) {
      _bucket.grantReadWrite(this.cdk.function.role);
    }

    return deployment.deployedBucket;
  }

  protected createRevalidation() {
    const queue = new Queue(this, "RevalidationQueue", {
      fifo: true,
    });
    const revalidationFn = new CdkFunction(this, "RevalidationFunction", {
      handler: "index.handler",
      code: Code.fromAsset(
        path.join(this.props.path, ".open-next", "revalidation-function")
      ),
      runtime: Runtime.NODEJS_18_X,
      timeout: CdkDuration.seconds(30),
      environment: {
        HOST: this.cdk?.distribution?.domainName as string,
      },
    });
    revalidationFn.addEventSource(
      new SqsEventSource(queue, {
        batchSize: 5,
      })
    );
    this.cdk?.function?.addEnvironment("REVALIDATION_QUEUE_URL", queue.queueUrl);
    if (this.cdk?.function?.role) {
      queue.grantSendMessages(this.cdk.function.role);
    }
    queue.grantConsumeMessages(revalidationFn);
    return { revalidationFn, queue };
=======

    this.createWarmer();
>>>>>>> d351fb2d
  }

  protected initBuildConfig() {
    return {
      typesPath: ".",
      serverBuildOutputFile: ".open-next/server-function/index.mjs",
      clientBuildOutputDir: ".open-next/assets",
      clientBuildVersionedSubDir: "_next",
    };
  }

  protected createFunctionForRegional(): CdkFunction {
    const { runtime, timeout, memorySize, bind, permissions, environment, cdk } =
      this.props;
    const ssrFn = new SsrFunction(this, `ServerFunction`, {
      description: "Next.js server",
      bundle: path.join(this.props.path, ".open-next", "server-function"),
      handler: "index.handler",
      runtime,
      timeout,
      memorySize,
      bind,
      permissions,
      environment,
      ...cdk?.server,
    });
    return ssrFn.function;
  }

  protected createFunctionForEdge(): EdgeFunction {
    const { runtime, timeout, memorySize, bind, permissions, environment } = this.props;
    const edgeFn = new EdgeFunction(this, "ServerFunction", {
      bundle: path.join(this.props.path, ".open-next", "server-function"),
      handler: "index.handler",
      runtime,
      timeout,
      memorySize,
      bind,
      permissions,
      environment,
    });
    return edgeFn;
  }

  private createImageOptimizationFunction(): CdkFunction {
    const { imageOptimization, path: sitePath } = this.props;

    return new CdkFunction(this, `ImageFunction`, {
      description: "Next.js image optimizer",
      handler: "index.handler",
      currentVersionOptions: {
        removalPolicy: RemovalPolicy.DESTROY,
      },
      logRetention: RetentionDays.THREE_DAYS,
      code: Code.fromAsset(path.join(sitePath, ".open-next/image-optimization-function")),
      runtime: Runtime.NODEJS_18_X,
      memorySize: imageOptimization?.memorySize
        ? typeof imageOptimization.memorySize === "string"
          ? toCdkSize(imageOptimization.memorySize).toMebibytes()
          : imageOptimization.memorySize
        : 1536,
      timeout: CdkDuration.seconds(25),
      architecture: Architecture.ARM_64,
      environment: {
        BUCKET_NAME: this.cdk!.bucket.bucketName,
      },
      initialPolicy: [
        new PolicyStatement({
          actions: ["s3:GetObject"],
          resources: [this.cdk!.bucket.arnForObjects("*")],
        }),
      ],
    });
  }

  private createWarmer() {
    const { warm, edge } = this.props;
    if (!warm) return;

    if (warm && edge) {
      throw new Error(
        `Warming is currently supported only for the regional mode.`
      );
    }

    if (!this.serverLambdaForRegional) return;

    // Create warmer function
    const warmer = new CdkFunction(this, "WarmerFunction", {
      description: "Next.js warmer",
      code: Code.fromAsset(
        path.join(this.props.path, ".open-next/warmer-function")
      ),
      runtime: Runtime.NODEJS_18_X,
      handler: "index.handler",
      timeout: CdkDuration.minutes(15),
      memorySize: 1024,
      environment: {
        FUNCTION_NAME: this.serverLambdaForRegional.functionName,
        CONCURRENCY: warm.toString(),
      },
    });
    this.serverLambdaForRegional.grantInvoke(warmer);

    // Create cron job
    new Rule(this, "WarmerRule", {
      schedule: Schedule.rate(CdkDuration.minutes(5)),
      targets: [new LambdaFunction(warmer, { retryAttempts: 0 })],
    });

    // Create custom resource to prewarm on deploy
    const stack = Stack.of(this) as Stack;
    const policy = new Policy(this, "PrewarmerPolicy", {
      statements: [
        new PolicyStatement({
          effect: Effect.ALLOW,
          actions: ["lambda:InvokeFunction"],
          resources: [warmer.functionArn],
        }),
      ],
    });
    stack.customResourceHandler.role?.attachInlinePolicy(policy);
    const resource = new CustomResource(this, "Prewarmer", {
      serviceToken: stack.customResourceHandler.functionArn,
      resourceType: "Custom::FunctionInvoker",
      properties: {
        version: Date.now().toString(),
        functionName: warmer.functionName,
      },
    });
    resource.node.addDependency(policy);
  }

  protected createCloudFrontDistributionForRegional(): Distribution {
    /**
     * Next.js requests
     *
     * - Public asset
     *  Use case: When you request an asset in /public
     *  Request: /myImage.png
     *  Response cache:
     *  - Cache-Control: public, max-age=0, must-revalidate
     *  - x-vercel-cache: MISS (1st request)
     *  - x-vercel-cache: HIT (2nd request)
     *
     * - SSG page
     *  Use case: When you request an SSG page directly
     *  Request: /myPage
     *  Response cache:
     *  - Cache-Control: public, max-age=0, must-revalidate
     *  - Content-Encoding: br
     *  - x-vercel-cache: HIT (2nd request, not set for 1st request)
     *
     * - SSR page (directly)
     *  Use case: When you request an SSR page directly
     *  Request: /myPage
     *  Response cache:
     *  - Cache-Control: private, no-cache, no-store, max-age=0, must-revalidate
     *  - x-vercel-cache: MISS
     *
     * - SSR pages (user transition)
     *  Use case: When the page uses getServerSideProps(), and you request this page on
     *            client-side page trasitions. Next.js sends an API request to the server,
     *            which runs getServerSideProps()
     *  Request: /_next/data/_-fpIB1rqWyRD-EJO59pO/myPage.json
     *  Response cache:
     *  - Cache-Control: private, no-cache, no-store, max-age=0, must-revalidate
     *  - x-vercel-cache: MISS
     *
     * - Image optimization
     *  Use case: when you request an image
     *  Request: /_next/image?url=%2F_next%2Fstatic%2Fmedia%2F4600x4600.ce39e3d6.jpg&w=256&q=75
     *  Response cache:
     *    - Cache-Control: public, max-age=31536000, immutable
     *    - x-vercel-cache: HIT
     *
     * - API
     *  Use case: when you request an API endpoint
     *  Request: /api/hello
     *  Response cache:
     *    - Cache-Control: public, max-age=0, must-revalidate
     *    - x-vercel-cache: MISS
     */

    const { cdk } = this.props;
    const cfDistributionProps = cdk?.distribution || {};
    const s3Origin = new S3Origin(this.cdk!.bucket);
    const serverFnUrl = this.serverLambdaForRegional!.addFunctionUrl({
      authType: FunctionUrlAuthType.NONE,
    });
    const serverOrigin = new HttpOrigin(Fn.parseDomainName(serverFnUrl.url));
    const cachePolicy =
      cdk?.serverCachePolicy ??
      this.buildServerCachePolicy([
        "accept",
        "rsc",
        "next-router-prefetch",
        "next-router-state-tree",
      ]);
    const originRequestPolicy = this.buildServerOriginRequestPolicy();
    const serverBehavior = this.buildServerBehaviorForRegional(
      serverOrigin,
      cachePolicy,
      originRequestPolicy
    );

    return new Distribution(this, "Distribution", {
      // these values can be overwritten by cfDistributionProps
      defaultRootObject: "",
      // Override props.
      ...cfDistributionProps,
      // these values can NOT be overwritten by cfDistributionProps
      domainNames: this.buildDistributionDomainNames(),
      certificate: this.cdk!.certificate,
      defaultBehavior: this.buildDefaultNextjsBehaviorForRegional(
        serverOrigin,
        s3Origin,
        cachePolicy,
        originRequestPolicy
      ),
      additionalBehaviors: {
        "api/*": serverBehavior,
        "_next/data/*": serverBehavior,
        "_next/image*": this.buildImageBehavior(cachePolicy),
        "_next/*": this.buildStaticFileBehavior(s3Origin),
        ...(cfDistributionProps.additionalBehaviors || {}),
      },
    });
  }

  protected createCloudFrontDistributionForEdge(): Distribution {
    const { cdk } = this.props;
    const cfDistributionProps = cdk?.distribution || {};
    const s3Origin = new S3Origin(this.cdk!.bucket);
    const cachePolicy =
      cdk?.serverCachePolicy ??
      this.buildServerCachePolicy([
        "accept",
        "rsc",
        "next-router-prefetch",
        "next-router-state-tree",
      ]);
    const originRequestPolicy = this.buildServerOriginRequestPolicy();
    const functionVersion = this.serverLambdaForEdge!.currentVersion;
    const serverBehavior = this.buildServerBehaviorForEdge(
      functionVersion,
      s3Origin,
      cachePolicy,
      originRequestPolicy
    );

    return new Distribution(this, "Distribution", {
      // these values can be overwritten by cfDistributionProps
      defaultRootObject: "",
      // Override props.
      ...cfDistributionProps,
      // these values can NOT be overwritten by cfDistributionProps
      domainNames: this.buildDistributionDomainNames(),
      certificate: this.cdk!.certificate,
      defaultBehavior: this.buildDefaultNextjsBehaviorForEdge(
        functionVersion,
        s3Origin,
        cachePolicy,
        originRequestPolicy
      ),
      additionalBehaviors: {
        "api/*": serverBehavior,
        "_next/data/*": serverBehavior,
        "_next/image*": this.buildImageBehavior(cachePolicy),
        "_next/*": this.buildStaticFileBehavior(s3Origin),
        ...(cfDistributionProps.additionalBehaviors || {}),
      },
    });
  }

  private buildServerBehaviorForRegional(
    serverOrigin: HttpOrigin,
    cachePolicy: ICachePolicy,
    originRequestPolicy: IOriginRequestPolicy
  ): BehaviorOptions {
    const { cdk } = this.props;
    return {
      viewerProtocolPolicy: ViewerProtocolPolicy.REDIRECT_TO_HTTPS,
      functionAssociations: this.buildBehaviorFunctionAssociations(),
      origin: serverOrigin,
      allowedMethods: AllowedMethods.ALLOW_ALL,
      cachedMethods: CachedMethods.CACHE_GET_HEAD_OPTIONS,
      compress: true,
      cachePolicy,
      responseHeadersPolicy: cdk?.responseHeadersPolicy,
      originRequestPolicy,
    };
  }

  private buildServerBehaviorForEdge(
    functionVersion: IVersion,
    s3Origin: S3Origin,
    cachePolicy: ICachePolicy,
    originRequestPolicy: IOriginRequestPolicy
  ): BehaviorOptions {
    const { cdk } = this.props;
    return {
      viewerProtocolPolicy: ViewerProtocolPolicy.REDIRECT_TO_HTTPS,
      functionAssociations: this.buildBehaviorFunctionAssociations(),
      origin: s3Origin,
      allowedMethods: AllowedMethods.ALLOW_ALL,
      cachedMethods: CachedMethods.CACHE_GET_HEAD_OPTIONS,
      compress: true,
      cachePolicy,
      responseHeadersPolicy: cdk?.responseHeadersPolicy,
      originRequestPolicy,
      edgeLambdas: [
        {
          includeBody: true,
          eventType: LambdaEdgeEventType.ORIGIN_REQUEST,
          functionVersion,
        },
      ],
    };
  }

  private buildImageBehavior(cachePolicy: ICachePolicy): BehaviorOptions {
    const { cdk } = this.props;
    const imageFn = this.createImageOptimizationFunction();
    const imageFnUrl = imageFn.addFunctionUrl({
      authType: FunctionUrlAuthType.NONE,
    });
    return {
      viewerProtocolPolicy: ViewerProtocolPolicy.REDIRECT_TO_HTTPS,
      origin: new HttpOrigin(Fn.parseDomainName(imageFnUrl.url)),
      allowedMethods: AllowedMethods.ALLOW_ALL,
      cachedMethods: CachedMethods.CACHE_GET_HEAD_OPTIONS,
      compress: true,
      cachePolicy,
      responseHeadersPolicy: cdk?.responseHeadersPolicy,
    };
  }

  private buildStaticFileBehavior(s3Origin: S3Origin): BehaviorOptions {
    const { cdk } = this.props;
    return {
      origin: s3Origin,
      viewerProtocolPolicy: ViewerProtocolPolicy.REDIRECT_TO_HTTPS,
      allowedMethods: AllowedMethods.ALLOW_GET_HEAD_OPTIONS,
      cachedMethods: CachedMethods.CACHE_GET_HEAD_OPTIONS,
      compress: true,
      cachePolicy: CachePolicy.CACHING_OPTIMIZED,
      responseHeadersPolicy: cdk?.responseHeadersPolicy,
    };
  }

  private buildDefaultNextjsBehaviorForRegional(
    serverOrigin: HttpOrigin,
    s3Origin: S3Origin,
    cachePolicy: ICachePolicy,
    originRequestPolicy: IOriginRequestPolicy
  ): BehaviorOptions {
    // Create default behavior
    // default handler for requests that don't match any other path:
    //   - try lambda handler first
    //   - if failed, fall back to S3
    const { cdk } = this.props;
    const cfDistributionProps = cdk?.distribution || {};
    const fallbackOriginGroup = new OriginGroup({
      primaryOrigin: serverOrigin,
      fallbackOrigin: s3Origin,
      fallbackStatusCodes: [503],
    });
    return {
      origin: fallbackOriginGroup,
      viewerProtocolPolicy: ViewerProtocolPolicy.REDIRECT_TO_HTTPS,
      functionAssociations: this.buildBehaviorFunctionAssociations(),
      compress: true,
      cachePolicy,
      responseHeadersPolicy: cdk?.responseHeadersPolicy,
      originRequestPolicy,
      ...(cfDistributionProps.defaultBehavior || {}),
    };
  }

  private buildDefaultNextjsBehaviorForEdge(
    functionVersion: IVersion,
    s3Origin: S3Origin,
    cachePolicy: ICachePolicy,
    originRequestPolicy: IOriginRequestPolicy
  ): BehaviorOptions {
    const { cdk } = this.props;
    const cfDistributionProps = cdk?.distribution || {};

    return {
      viewerProtocolPolicy: ViewerProtocolPolicy.REDIRECT_TO_HTTPS,
      functionAssociations: this.buildBehaviorFunctionAssociations(),
      origin: s3Origin,
      allowedMethods: AllowedMethods.ALLOW_ALL,
      cachedMethods: CachedMethods.CACHE_GET_HEAD_OPTIONS,
      compress: true,
      cachePolicy,
      responseHeadersPolicy: cdk?.responseHeadersPolicy,
      originRequestPolicy,
      ...(cfDistributionProps.defaultBehavior || {}),
      edgeLambdas: [
        {
          includeBody: true,
          eventType: LambdaEdgeEventType.ORIGIN_REQUEST,
          functionVersion,
        },
        ...(cfDistributionProps.defaultBehavior?.edgeLambdas || []),
      ],
    };
  }

  protected generateBuildId(): string {
    const filePath = path.join(this.props.path, ".next/BUILD_ID");
    return fs.readFileSync(filePath).toString();
  }
}<|MERGE_RESOLUTION|>--- conflicted
+++ resolved
@@ -1,9 +1,6 @@
 import fs from "fs";
 import path from "path";
 import { Construct } from "constructs";
-<<<<<<< HEAD
-import { Fn, Duration as CdkDuration, RemovalPolicy, Stack } from "aws-cdk-lib";
-=======
 import {
   Fn,
   Duration as CdkDuration,
@@ -11,7 +8,6 @@
   CustomResource,
 } from "aws-cdk-lib/core";
 import { Effect, Policy, PolicyStatement } from "aws-cdk-lib/aws-iam";
->>>>>>> d351fb2d
 import { RetentionDays } from "aws-cdk-lib/aws-logs";
 import {
   Function as CdkFunction,
@@ -32,10 +28,6 @@
   ICachePolicy,
   IOriginRequestPolicy,
 } from "aws-cdk-lib/aws-cloudfront";
-<<<<<<< HEAD
-import { S3Origin, HttpOrigin, OriginGroup } from "aws-cdk-lib/aws-cloudfront-origins";
-
-=======
 import {
   S3Origin,
   HttpOrigin,
@@ -44,22 +36,15 @@
 import { Rule, Schedule } from "aws-cdk-lib/aws-events";
 import { LambdaFunction } from "aws-cdk-lib/aws-events-targets";
 import { Stack } from "./Stack.js";
->>>>>>> d351fb2d
 import { SsrFunction } from "./SsrFunction.js";
 import { EdgeFunction } from "./EdgeFunction.js";
 import { SsrSite, SsrSiteProps } from "./SsrSite.js";
 import { Size, toCdkSize } from "./util/size.js";
-<<<<<<< HEAD
-import { IRole, PolicyStatement } from "aws-cdk-lib/aws-iam";
 import { Bucket, BucketProps, IBucket } from "aws-cdk-lib/aws-s3";
 import { isCDKConstruct } from "./Construct.js";
 import { BucketDeployment, Source } from "aws-cdk-lib/aws-s3-deployment";
 import { IQueue, Queue } from "aws-cdk-lib/aws-sqs";
 import { SqsEventSource } from "aws-cdk-lib/aws-lambda-event-sources";
-
-const __dirname = url.fileURLToPath(new URL(".", import.meta.url));
-=======
->>>>>>> d351fb2d
 
 export interface NextjsSiteProps extends Omit<SsrSiteProps, "nodejs"> {
   imageOptimization?: {
@@ -73,7 +58,6 @@
      */
     memorySize?: number | Size;
   };
-<<<<<<< HEAD
   cdk?: SsrSiteProps["cdk"] & {
     cacheBucket?: BucketProps | IBucket;
   };
@@ -84,13 +68,11 @@
    * @default false
    */
   enableExperimentalCacheInterception?: boolean;
-=======
   /**
    * The number of server functions to keep warm. This option is only supported for the regional mode.
    * @default Server function is not kept warm
    */
   warm?: number;
->>>>>>> d351fb2d
 }
 
 /**
@@ -110,7 +92,10 @@
     runtime: Exclude<NextjsSiteProps["runtime"], undefined>;
     timeout: Exclude<NextjsSiteProps["timeout"], undefined>;
     memorySize: Exclude<NextjsSiteProps["memorySize"], undefined>;
-    waitForInvalidation: Exclude<NextjsSiteProps["waitForInvalidation"], undefined>;
+    waitForInvalidation: Exclude<
+      NextjsSiteProps["waitForInvalidation"],
+      undefined
+    >;
   };
   cacheBucket: IBucket;
   revalidationQueue: IQueue;
@@ -121,8 +106,11 @@
       buildCommand: "npx --yes open-next@1.4.0 build",
       ...props,
     });
-<<<<<<< HEAD
-    this.cacheBucket = this.createCacheBucket(props?.enableExperimentalCacheInterception);
+
+    this.createWarmer();
+    this.cacheBucket = this.createCacheBucket(
+      props?.enableExperimentalCacheInterception
+    );
     const { revalidationFn, queue } = this.createRevalidation();
     this.revalidationFn = revalidationFn;
     this.revalidationQueue = queue;
@@ -140,14 +128,19 @@
       });
     }
     const deployment = new BucketDeployment(this, "CacheBucketDeployment", {
-      sources: [Source.asset(path.join(this.props.path, ".open-next", "cache"))],
+      sources: [
+        Source.asset(path.join(this.props.path, ".open-next", "cache")),
+      ],
       destinationBucket: _bucket,
     });
 
     this.cdk?.function?.addEnvironment("CACHE_BUCKET_NAME", _bucket.bucketName);
     this.cdk?.function?.addEnvironment("ORIGIN_REGION", Stack.of(this).region);
     if (cacheInterception) {
-      this.cdk?.function?.addEnvironment("EXPERIMENTAL_CACHE_INTERCEPTION", "true");
+      this.cdk?.function?.addEnvironment(
+        "EXPERIMENTAL_CACHE_INTERCEPTION",
+        "true"
+      );
     }
     if (this.cdk?.function?.role) {
       _bucket.grantReadWrite(this.cdk.function.role);
@@ -176,16 +169,15 @@
         batchSize: 5,
       })
     );
-    this.cdk?.function?.addEnvironment("REVALIDATION_QUEUE_URL", queue.queueUrl);
+    this.cdk?.function?.addEnvironment(
+      "REVALIDATION_QUEUE_URL",
+      queue.queueUrl
+    );
     if (this.cdk?.function?.role) {
       queue.grantSendMessages(this.cdk.function.role);
     }
     queue.grantConsumeMessages(revalidationFn);
     return { revalidationFn, queue };
-=======
-
-    this.createWarmer();
->>>>>>> d351fb2d
   }
 
   protected initBuildConfig() {
@@ -198,8 +190,15 @@
   }
 
   protected createFunctionForRegional(): CdkFunction {
-    const { runtime, timeout, memorySize, bind, permissions, environment, cdk } =
-      this.props;
+    const {
+      runtime,
+      timeout,
+      memorySize,
+      bind,
+      permissions,
+      environment,
+      cdk,
+    } = this.props;
     const ssrFn = new SsrFunction(this, `ServerFunction`, {
       description: "Next.js server",
       bundle: path.join(this.props.path, ".open-next", "server-function"),
@@ -216,7 +215,8 @@
   }
 
   protected createFunctionForEdge(): EdgeFunction {
-    const { runtime, timeout, memorySize, bind, permissions, environment } = this.props;
+    const { runtime, timeout, memorySize, bind, permissions, environment } =
+      this.props;
     const edgeFn = new EdgeFunction(this, "ServerFunction", {
       bundle: path.join(this.props.path, ".open-next", "server-function"),
       handler: "index.handler",
@@ -240,7 +240,9 @@
         removalPolicy: RemovalPolicy.DESTROY,
       },
       logRetention: RetentionDays.THREE_DAYS,
-      code: Code.fromAsset(path.join(sitePath, ".open-next/image-optimization-function")),
+      code: Code.fromAsset(
+        path.join(sitePath, ".open-next/image-optimization-function")
+      ),
       runtime: Runtime.NODEJS_18_X,
       memorySize: imageOptimization?.memorySize
         ? typeof imageOptimization.memorySize === "string"
