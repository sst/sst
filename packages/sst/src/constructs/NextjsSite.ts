--- conflicted
+++ resolved
@@ -9,21 +9,6 @@
   FunctionProps,
   Architecture,
 } from "aws-cdk-lib/aws-lambda";
-<<<<<<< HEAD
-import {
-  ViewerProtocolPolicy,
-  AllowedMethods,
-  BehaviorOptions,
-  CacheCookieBehavior,
-  CacheHeaderBehavior,
-  CachedMethods,
-  CachePolicy,
-  CacheQueryStringBehavior,
-  LambdaEdgeEventType,
-} from "aws-cdk-lib/aws-cloudfront";
-import { HttpOrigin } from "aws-cdk-lib/aws-cloudfront-origins";
-=======
->>>>>>> d006b7a8
 import { Queue } from "aws-cdk-lib/aws-sqs";
 import { SqsEventSource } from "aws-cdk-lib/aws-lambda-event-sources";
 import { Stack } from "./Stack.js";
@@ -288,291 +273,6 @@
     queue.grantSendMessages(server?.role!);
   }
 
-<<<<<<< HEAD
-  protected initBuildConfig() {
-    return {
-      typesPath: ".",
-      serverBuildOutputFile: ".open-next/server-function/index.mjs",
-      clientBuildOutputDir: ".open-next/assets",
-      clientBuildVersionedSubDir: "_next",
-      clientBuildS3KeyPrefix: "_assets",
-      prerenderedBuildOutputDir: ".open-next/cache",
-      prerenderedBuildS3KeyPrefix: "_cache",
-      warmerFunctionAssetPath: path.join(
-        this.props.path,
-        ".open-next/warmer-function"
-      ),
-    };
-  }
-
-  protected createFunctionForRegional() {
-    const {
-      runtime,
-      timeout,
-      memorySize,
-      bind,
-      permissions,
-      environment,
-      cdk,
-    } = this.props;
-    return new SsrFunction(this, `ServerFunction`, {
-      description: "Next.js server",
-      bundle: path.join(this.props.path, ".open-next", "server-function"),
-      handler: "index.handler",
-      runtime,
-      timeout,
-      memorySize,
-      bind,
-      permissions,
-      environment: {
-        ...environment,
-        CACHE_BUCKET_NAME: this.bucket.bucketName,
-        CACHE_BUCKET_KEY_PREFIX: "_cache",
-        CACHE_BUCKET_REGION: Stack.of(this).region,
-      },
-      ...cdk?.server,
-    });
-  }
-
-  protected createFunctionForEdge() {
-    const { runtime, timeout, memorySize, bind, permissions, environment } =
-      this.props;
-    return new EdgeFunction(this, "ServerFunction", {
-      bundle: path.join(this.props.path, ".open-next", "server-function"),
-      handler: "index.handler",
-      runtime,
-      timeout,
-      memorySize,
-      bind,
-      permissions,
-      environment: {
-        ...environment,
-        CACHE_BUCKET_NAME: this.bucket.bucketName,
-        CACHE_BUCKET_KEY_PREFIX: "_cache",
-        CACHE_BUCKET_REGION: Stack.of(this).region,
-      },
-    });
-  }
-
-  private createImageOptimizationFunction() {
-    const { imageOptimization, path: sitePath } = this.props;
-
-    const fn = new CdkFunction(this, `ImageFunction`, {
-      description: "Next.js image optimizer",
-      handler: "index.handler",
-      currentVersionOptions: {
-        removalPolicy: RemovalPolicy.DESTROY,
-      },
-      logRetention: RetentionDays.THREE_DAYS,
-      code: Code.fromInline("export function handler() {}"),
-      runtime: Runtime.NODEJS_18_X,
-      memorySize: imageOptimization?.memorySize
-        ? typeof imageOptimization.memorySize === "string"
-          ? toCdkSize(imageOptimization.memorySize).toMebibytes()
-          : imageOptimization.memorySize
-        : 1536,
-      timeout: CdkDuration.seconds(25),
-      architecture: Architecture.ARM_64,
-      environment: {
-        BUCKET_NAME: this.bucket.bucketName,
-        BUCKET_KEY_PREFIX: "_assets",
-      },
-      initialPolicy: [
-        new PolicyStatement({
-          actions: ["s3:GetObject"],
-          resources: [this.bucket.arnForObjects("*")],
-        }),
-      ],
-    });
-
-    // update code after build
-    this.deferredTaskCallbacks.push(() => {
-      const cfnFunction = fn.node.defaultChild as CfnFunction;
-      const code = Code.fromAsset(
-        path.join(sitePath, ".open-next/image-optimization-function")
-      );
-      const codeConfig = code.bind(fn);
-      cfnFunction.code = {
-        s3Bucket: codeConfig.s3Location?.bucketName,
-        s3Key: codeConfig.s3Location?.objectKey,
-        s3ObjectVersion: codeConfig.s3Location?.objectVersion,
-      };
-      code.bindToResource(cfnFunction);
-    });
-
-    return fn;
-  }
-
-  protected createCloudFrontDistributionForRegional() {
-    /**
-     * Next.js requests
-     *
-     * - Public asset
-     *  Use case: When you request an asset in /public
-     *  Request: /myImage.png
-     *  Response cache:
-     *  - Cache-Control: public, max-age=0, must-revalidate
-     *  - x-vercel-cache: MISS (1st request)
-     *  - x-vercel-cache: HIT (2nd request)
-     *
-     * - SSG page
-     *  Use case: When you request an SSG page directly
-     *  Request: /myPage
-     *  Response cache:
-     *  - Cache-Control: public, max-age=0, must-revalidate
-     *  - Content-Encoding: br
-     *  - x-vercel-cache: HIT (2nd request, not set for 1st request)
-     *
-     * - SSR page (directly)
-     *  Use case: When you request an SSR page directly
-     *  Request: /myPage
-     *  Response cache:
-     *  - Cache-Control: private, no-cache, no-store, max-age=0, must-revalidate
-     *  - x-vercel-cache: MISS
-     *
-     * - SSR pages (user transition)
-     *  Use case: When the page uses getServerSideProps(), and you request this page on
-     *            client-side page trasitions. Next.js sends an API request to the server,
-     *            which runs getServerSideProps()
-     *  Request: /_next/data/_-fpIB1rqWyRD-EJO59pO/myPage.json
-     *  Response cache:
-     *  - Cache-Control: private, no-cache, no-store, max-age=0, must-revalidate
-     *  - x-vercel-cache: MISS
-     *
-     * - Image optimization
-     *  Use case: when you request an image
-     *  Request: /_next/image?url=%2F_next%2Fstatic%2Fmedia%2F4600x4600.ce39e3d6.jpg&w=256&q=75
-     *  Response cache:
-     *    - Cache-Control: public, max-age=31536000, immutable
-     *    - x-vercel-cache: HIT
-     *
-     * - API
-     *  Use case: when you request an API endpoint
-     *  Request: /api/hello
-     *  Response cache:
-     *    - Cache-Control: public, max-age=0, must-revalidate
-     *    - x-vercel-cache: MISS
-     */
-
-    const { customDomain, cdk } = this.props;
-    const cfDistributionProps = cdk?.distribution || {};
-    const serverBehavior = this.buildDefaultBehaviorForRegional();
-
-    return new Distribution(this, "CDN", {
-      scopeOverride: this,
-      customDomain,
-      cdk: {
-        distribution: {
-          // these values can be overwritten by cfDistributionProps
-          defaultRootObject: "",
-          // Override props.
-          ...cfDistributionProps,
-          // these values can NOT be overwritten by cfDistributionProps
-          defaultBehavior: serverBehavior,
-          additionalBehaviors: {
-            "api/*": serverBehavior,
-            "_next/data/*": serverBehavior,
-            "_next/image*": this.buildImageBehavior(),
-            ...(cfDistributionProps.additionalBehaviors || {}),
-          },
-        },
-      },
-    });
-  }
-
-  protected createCloudFrontDistributionForEdge() {
-    const { customDomain, cdk } = this.props;
-    const cfDistributionProps = cdk?.distribution || {};
-    const serverBehavior = this.buildDefaultBehaviorForEdge();
-
-    return new Distribution(this, "CDN", {
-      scopeOverride: this,
-      customDomain,
-      cdk: {
-        distribution: {
-          // these values can be overwritten by cfDistributionProps
-          defaultRootObject: "",
-          // Override props.
-          ...cfDistributionProps,
-          // these values can NOT be overwritten by cfDistributionProps
-          defaultBehavior: serverBehavior,
-          additionalBehaviors: {
-            "api/*": serverBehavior,
-            "_next/data/*": serverBehavior,
-            "_next/image*": this.buildImageBehavior(),
-            ...(cfDistributionProps.additionalBehaviors || {}),
-          },
-        },
-      },
-    });
-  }
-
-  protected useServerBehaviorCachePolicy() {
-    return super.useServerBehaviorCachePolicy([
-      "accept",
-      "rsc",
-      "next-router-prefetch",
-      "next-router-state-tree",
-      "next-url",
-    ]);
-  }
-
-  private buildImageBehavior(): BehaviorOptions {
-    const { cdk, regional } = this.props;
-    const imageFn = this.createImageOptimizationFunction();
-    const imageFnUrl = imageFn.addFunctionUrl({
-      authType: regional?.enableServerUrlIamAuth
-        ? FunctionUrlAuthType.AWS_IAM
-        : FunctionUrlAuthType.NONE,
-    });
-
-    return {
-      viewerProtocolPolicy: ViewerProtocolPolicy.REDIRECT_TO_HTTPS,
-      origin: new HttpOrigin(Fn.parseDomainName(imageFnUrl.url)),
-      allowedMethods: AllowedMethods.ALLOW_ALL,
-      cachedMethods: CachedMethods.CACHE_GET_HEAD_OPTIONS,
-      compress: true,
-      cachePolicy: new CachePolicy(this, "ImageOptimizationCache", {
-        queryStringBehavior: CacheQueryStringBehavior.all(),
-        // This is required to ensure the correct format is sent to the end user. W/o the accept header, the image optimization won't optimize to webphttps://github.com/vercel/next.js/blob/ffafad2c35a3f9677bb520f68e989f58f192b931/packages/next/src/server/image-optimizer.ts#L712
-        headerBehavior: CacheHeaderBehavior.allowList("accept"), 
-        cookieBehavior: CacheCookieBehavior.none(),
-        defaultTtl: CdkDuration.days(0),
-        maxTtl: CdkDuration.days(365),
-        minTtl: CdkDuration.days(0),
-        enableAcceptEncodingBrotli: true,
-        enableAcceptEncodingGzip: true,
-        comment: "SST Image Optimization response cache policy",
-      }),
-      responseHeadersPolicy: cdk?.responseHeadersPolicy,
-      edgeLambdas: regional?.enableServerUrlIamAuth
-        ? [
-            (() => {
-              const fn = this.useServerUrlSigningFunction();
-              fn.attachPermissions([
-                new PolicyStatement({
-                  actions: ["lambda:InvokeFunctionUrl"],
-                  resources: [imageFn.functionArn],
-                }),
-              ]);
-              return {
-                includeBody: true,
-                eventType: LambdaEdgeEventType.ORIGIN_REQUEST,
-                functionVersion: fn.currentVersion,
-              };
-            })(),
-          ]
-        : [],
-    };
-  }
-
-  protected generateBuildId(): string {
-    const filePath = path.join(this.props.path, ".next/BUILD_ID");
-    return fs.readFileSync(filePath).toString();
-  }
-
-=======
->>>>>>> d006b7a8
   public getConstructMetadata() {
     return {
       type: "NextjsSite" as const,
