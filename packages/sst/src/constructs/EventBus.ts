--- conflicted
+++ resolved
@@ -605,12 +605,8 @@
     });
     this.retrierFn = new lambda.Function(this, `RetrierFunction`, {
       functionName: app.logicalPrefixedName(this.node.id + "Retrier"),
-<<<<<<< HEAD
       runtime: lambda.Runtime.NODEJS_16_X,
-=======
-      runtime: lambda.Runtime.NODEJS_14_X,
       timeout: Duration.seconds(30),
->>>>>>> d2fad42b
       handler: "index.handler",
       code: lambda.Code.fromAsset(
         path.join(__dirname, "../support/event-bus-retrier")
