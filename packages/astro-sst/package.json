--- conflicted
+++ resolved
@@ -1,12 +1,7 @@
 {
   "name": "astro-sst",
-<<<<<<< HEAD
   "description": "Adapter that allows Astro to deploy your site to AWS utilizing SST.",
-  "version": "2.32.3",
-=======
-  "description": "Adapter for Astro apps to work on AWS Lambda and AWS Lambda@Edge.",
   "version": "2.33.4",
->>>>>>> c2dc9b02
   "type": "module",
   "license": "MIT",
   "author": {
