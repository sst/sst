--- conflicted
+++ resolved
@@ -75,11 +75,7 @@
     debug("renderOptions", renderOptions);
 
     // Process request
-<<<<<<< HEAD
-    const response = await app.render(request, { routeData });
-=======
     const response = await app.render(request, renderOptions);
->>>>>>> c1b55e97
 
     // Stream response back to Cloudfront
     const convertedResponse = await convertTo({
@@ -121,11 +117,7 @@
     debug("renderOptions", renderOptions);
 
     // Process request
-<<<<<<< HEAD
-    const response = await app.render(request, { routeData });
-=======
     const response = await app.render(request, renderOptions);
->>>>>>> c1b55e97
 
     // Buffer response back to Cloudfront
     const convertedResponse = await convertTo({
