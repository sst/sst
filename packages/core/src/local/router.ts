--- conflicted
+++ resolved
@@ -4,11 +4,7 @@
 import { Runtime } from "..";
 import { EventDelegate } from "../events";
 import { Issue } from "../runtime/handler/definition";
-<<<<<<< HEAD
-import * as S3 from "@aws-sdk/client-s3";
-=======
 import { CredentialsOptions } from "aws-sdk/lib/credentials";
->>>>>>> 88cfc9e9
 
 export type State = {
   app: string;
