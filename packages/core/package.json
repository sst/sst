--- conflicted
+++ resolved
@@ -28,13 +28,9 @@
     "fs-extra": "^9.0.1",
     "js-yaml": "^4.1.0",
     "log4js": "^6.3.0",
-<<<<<<< HEAD
+    "stun": "^2.1.0",
     "typescript": "^4.4.3",
     "uuid": "^8.3.2"
-=======
-    "stun": "^2.1.0",
-    "typescript": "^4.4.3"
->>>>>>> 35b09d83
   },
   "gitHead": "5b79ddb145319bf1cf348f72d48e8371f3317e93",
   "devDependencies": {
