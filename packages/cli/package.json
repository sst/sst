--- conflicted
+++ resolved
@@ -24,19 +24,11 @@
   },
   "homepage": "https://sst.dev",
   "dependencies": {
-<<<<<<< HEAD
     "@aws-cdk/aws-apigatewayv2-alpha": "2.39.1-alpha.0",
-    "@serverless-stack/core": "1.12.3",
-    "@serverless-stack/resources": "1.12.3",
+    "@serverless-stack/core": "1.12.4",
+    "@serverless-stack/resources": "1.12.4",
     "aws-cdk": "2.39.1",
     "aws-cdk-lib": "2.39.1",
-=======
-    "@aws-cdk/aws-apigatewayv2-alpha": "2.32.0-alpha.0",
-    "@serverless-stack/core": "1.12.4",
-    "@serverless-stack/resources": "1.12.4",
-    "aws-cdk": "2.32.0",
-    "aws-cdk-lib": "2.32.0",
->>>>>>> 757f9d8f
     "aws-sdk": "^2.1110.0",
     "body-parser": "^1.19.0",
     "chalk": "^4.1.0",
