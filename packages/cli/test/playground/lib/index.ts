--- conflicted
+++ resolved
@@ -1,10 +1,7 @@
 import * as cdk from "@aws-cdk/core";
 import { MainStack as ApiStack } from "./api-stack";
-<<<<<<< HEAD
 //import { MainStack as EventBusStack } from "./eventbus-stack";
-=======
-import { MainStack as ApolloApiStack } from "./apollo-api-stack";
->>>>>>> 752206cc
+//import { MainStack as ApolloApiStack } from "./apollo-api-stack";
 //import { MainStack as AnotherStack } from "./cron-stack";
 //import { MainStack as AnotherStack } from "./table-stack";
 //import { MainStack as AnotherStack } from "./table-to-kinesis-stack";
@@ -22,7 +19,6 @@
 
 export default function main(app: sst.App): void {
   const apiStack = new ApiStack(app, "api");
-  new ApolloApiStack(app, "apollo-api");
   new AnotherStack(app, "another", { api: apiStack.api });
 }
 
