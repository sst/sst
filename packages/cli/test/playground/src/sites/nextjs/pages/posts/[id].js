--- conflicted
+++ resolved
@@ -1,26 +1,27 @@
-import Head from "next/head";
-import Layout from "../../components/layout";
-import Date from "../../components/date";
-import utilStyles from "../../styles/utils.module.css";
+import Head from 'next/head'
+import Layout from '../../components/layout'
+import Date from '../../components/date'
+import utilStyles from '../../styles/utils.module.css'
 
-import { getAllPostIds, getPostData } from "../../lib/posts";
+
+import { getAllPostIds, getPostData } from '../../lib/posts'
 
 export async function getStaticProps({ params }) {
-  const postData = await getPostData(params.id);
+  const postData = await getPostData(params.id)
   return {
     props: {
       postData,
       envUrl: process.env.NEXT_PUBLIC_API_URL,
-    },
-  };
+    }
+  }
 }
 
 export async function getStaticPaths() {
-  const paths = getAllPostIds();
+  const paths = getAllPostIds()
   return {
     paths,
-    fallback: false,
-  };
+    fallback: false
+  }
 }
 
 export default function Post({ postData, envUrl }) {
@@ -31,22 +32,13 @@
       </Head>
       <article>
         <h1 className={utilStyles.headingXl}>{postData.title}</h1>
-<<<<<<< HEAD
-        <h1 className={utilStyles.headingXl}>
-          Env in jsx: {process.env.NEXT_PUBLIC_API_URL}
-        </h1>
-        <h1 className={utilStyles.headingXl}>
-          Env in getServerSideProps: {envUrl}
-        </h1>
-=======
         <h1 className={utilStyles.headingXl}>Env in jsx: {process.env.NEXT_PUBLIC_API_URL}</h1>
         <h1 className={utilStyles.headingXl}>Env in getStaticProps: {envUrl}</h1>
->>>>>>> 83ff124a
         <div className={utilStyles.lightText}>
           <Date dateString={postData.date} />
         </div>
         <div dangerouslySetInnerHTML={{ __html: postData.contentHtml }} />
       </article>
     </Layout>
-  );
+  )
 }