--- conflicted
+++ resolved
@@ -543,10 +543,7 @@
 >
   extends Construct
   implements SSTConstruct {
-<<<<<<< HEAD
   public readonly id: string;
-=======
->>>>>>> 20187e3d
   public readonly cdk: {
     /**
      * The internally created rest API
@@ -569,16 +566,10 @@
   private _customDomainUrl?: string;
   private importedResources: { [path: string]: apig.IResource } = {};
   private props: ApiGatewayV1ApiProps<Authorizers>;
-<<<<<<< HEAD
-  private functions: { [key: string]: Fn } = {};
+  private functions: { [key: string]: Fn | lambda.IFunction } = {};
   private authorizersData: Record<string, apig.IAuthorizer> = {};
   private bindingForAllRoutes: SSTConstruct[] = [];
   private permissionsAttachedForAllRoutes: Permissions[] = [];
-=======
-  private functions: { [key: string]: Fn | lambda.IFunction };
-  private authorizersData: Record<string, apig.IAuthorizer>;
-  private permissionsAttachedForAllRoutes: Permissions[];
->>>>>>> 20187e3d
 
   constructor(
     scope: Construct,
@@ -652,15 +643,9 @@
     scope: Construct,
     routes: Record<string, ApiGatewayV1ApiRouteProps<keyof Authorizers>>
   ): void {
-<<<<<<< HEAD
-    Object.keys(routes).forEach((routeKey: string) => {
-      this.addRoute(scope, routeKey, routes[routeKey]);
-    });
-=======
     Object.keys(routes).forEach((routeKey: string) =>
       this.addRoute(scope, routeKey, routes[routeKey])
     );
->>>>>>> 20187e3d
   }
 
   /**
@@ -694,9 +679,11 @@
    * ```
    */
   public bind(constructs: SSTConstruct[]) {
-    Object.values(this.functions).forEach((fn) =>
-      fn.bind(constructs)
-    );
+    Object.values(this.functions).forEach((fn) => {
+      if (fn instanceof Fn) {
+        fn.bind(constructs)
+      }
+    });
     this.bindingForAllRoutes.push(...constructs);
   }
 
@@ -1313,10 +1300,7 @@
     routeKey: string,
     routeValue: ApiGatewayV1ApiRouteProps<keyof Authorizers>
   ) {
-<<<<<<< HEAD
-=======
     ///////////////////
->>>>>>> 20187e3d
     // Normalize routeKey
     ///////////////////
     routeKey = this.normalizeRouteKey(routeKey);
@@ -1358,20 +1342,6 @@
     ///////////////////
     // Create Method
     ///////////////////
-<<<<<<< HEAD
-    const routeProps = Fn.isInlineDefinition(routeValue)
-      ? ({ function: routeValue } as ApiGatewayV1ApiFunctionRouteProps<
-        keyof Authorizers
-      >)
-      : (routeValue as ApiGatewayV1ApiFunctionRouteProps<keyof Authorizers>);
-    const lambda = Fn.fromDefinition(
-      scope,
-      `Lambda_${methodStr}_${path}`,
-      routeProps.function,
-      this.props.defaults?.function,
-      `The "defaults.function" cannot be applied if an instance of a Function construct is passed in. Make sure to define all the routes using FunctionProps, so the ApiGatewayV1Api construct can apply the "defaults.function" to them.`
-    );
-=======
     const [routeProps, lambda] = (() => {
       if (Fn.isInlineDefinition(routeValue)) {
         const routeProps: ApiGatewayV1ApiFunctionRouteProps<keyof Authorizers> = {
@@ -1395,7 +1365,6 @@
         ];
       }
     })();
->>>>>>> 20187e3d
     const integration = new apig.LambdaIntegration(
       lambda,
       routeProps.cdk?.integration
@@ -1419,9 +1388,7 @@
     postfixName: string
   ): lambda.IFunction {
     const lambda = routeProps.cdk?.function!;
-
     this.functions[routeKey] = lambda;
-
     return lambda;
   }
 
@@ -1452,20 +1419,13 @@
 
     this.functions[routeKey] = lambda;
 
-<<<<<<< HEAD
-
-=======
->>>>>>> 20187e3d
     // attached existing permissions
     this.permissionsAttachedForAllRoutes.forEach((permissions) =>
       lambda.attachPermissions(permissions)
     );
-<<<<<<< HEAD
     lambda.bind(this.bindingForAllRoutes);
-=======
 
     return lambda;
->>>>>>> 20187e3d
   }
 
   private buildRouteMethodOptions(
