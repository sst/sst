import { ABSENT, objectLike, countResources, hasResource } from "./helper";
import * as acm from "aws-cdk-lib/aws-certificatemanager";
import * as apig from "@aws-cdk/aws-apigatewayv2-alpha";
import * as apigAuthorizers from "@aws-cdk/aws-apigatewayv2-authorizers-alpha";
import * as autoscaling from "aws-cdk-lib/aws-autoscaling";
import * as cognito from "aws-cdk-lib/aws-cognito";
import * as ec2 from "aws-cdk-lib/aws-ec2";
import * as elb from "aws-cdk-lib/aws-elasticloadbalancingv2";
import * as route53 from "aws-cdk-lib/aws-route53";
import * as ssm from "aws-cdk-lib/aws-ssm";
import * as logs from "aws-cdk-lib/aws-logs";
import {
  App,
  Stack,
  Api,
  ApiAuthorizationType,
  ApiPayloadFormatVersion,
  Function,
} from "../src";

const lambdaDefaultPolicy = {
  Action: ["xray:PutTraceSegments", "xray:PutTelemetryRecords"],
  Effect: "Allow",
  Resource: "*",
};

///////////////////
// Test Constructor
///////////////////

test("constructor: httpApi is undefined", async () => {
  const stack = new Stack(new App({ name: "api" }), "stack");
  const api = new Api(stack, "Api", {});
  expect(api.url).toBeDefined();
  expect(api.customDomainUrl).toBeUndefined();
  hasResource(stack, "AWS::ApiGatewayV2::Api", {
    Name: "dev-api-Api",
  });
});

test("constructor: httpApi is props", async () => {
  const stack = new Stack(new App({ name: "api" }), "stack");
  new Api(stack, "Api", {
    httpApi: {
      disableExecuteApiEndpoint: true,
    },
  });
  hasResource(stack, "AWS::ApiGatewayV2::Api", {
    Name: "dev-api-Api",
    DisableExecuteApiEndpoint: true,
  });
});

test("constructor: httpApi is construct", async () => {
  const stack = new Stack(new App({ name: "api" }), "stack");
  new Api(stack, "Api", {
    httpApi: new apig.HttpApi(stack, "MyHttpApi", {
      apiName: "existing-api",
    }),
  });
  hasResource(stack, "AWS::ApiGatewayV2::Api", {
    Name: "existing-api",
  });
});

test("constructor: httpApi is import", async () => {
  const stack = new Stack(new App({ name: "api" }), "stack");
  new Api(stack, "Api", {
    httpApi: apig.HttpApi.fromHttpApiAttributes(stack, "IApi", {
      httpApiId: "abc",
    }),
  });
  countResources(stack, "AWS::ApiGatewayV2::Api", 0);
});

test("cors-undefined", async () => {
  const stack = new Stack(new App({ name: "api" }), "stack");
  new Api(stack, "Api", {
    cors: true,
  });
  hasResource(stack, "AWS::ApiGatewayV2::Api", {
    CorsConfiguration: {
      AllowHeaders: ["*"],
      AllowMethods: ["*"],
      AllowOrigins: ["*"],
    },
  });
});

test("cors-true", async () => {
  const stack = new Stack(new App({ name: "api" }), "stack");
  new Api(stack, "Api", {
    cors: true,
  });
  hasResource(stack, "AWS::ApiGatewayV2::Api", {
    CorsConfiguration: {
      AllowHeaders: ["*"],
      AllowMethods: ["*"],
      AllowOrigins: ["*"],
    },
  });
});

test("cors-false", async () => {
  const stack = new Stack(new App({ name: "api" }), "stack");
  new Api(stack, "Api", {
    cors: false,
  });
  hasResource(stack, "AWS::ApiGatewayV2::Api", {
    CorsConfiguration: ABSENT,
  });
});

test("cors-props", async () => {
  const stack = new Stack(new App({ name: "api" }), "stack");
  new Api(stack, "Api", {
    cors: {
      allowMethods: [apig.CorsHttpMethod.GET],
    },
  });
  hasResource(stack, "AWS::ApiGatewayV2::Api", {
    CorsConfiguration: {
      AllowMethods: ["GET"],
    },
  });
});

test("cors-redefined", async () => {
  const stack = new Stack(new App({ name: "api" }), "stack");
  expect(() => {
    new Api(stack, "Api", {
      cors: true,
      httpApi: new apig.HttpApi(stack, "HttpApi"),
    });
  }).toThrow(/Cannot configure the "cors" when "httpApi" is a construct/);
});

test("accessLog-undefined", async () => {
  const stack = new Stack(new App({ name: "api" }), "stack");
  new Api(stack, "Api", {
    accessLog: true,
  });
  hasResource(stack, "AWS::ApiGatewayV2::Stage", {
    AccessLogSettings: {
      DestinationArn: { "Fn::GetAtt": ["ApiLogGroup1717FE17", "Arn"] },
      Format:
        '{"requestTime":"$context.requestTime","requestId":"$context.requestId","httpMethod":"$context.httpMethod","path":"$context.path","routeKey":"$context.routeKey","status":$context.status,"responseLatency":$context.responseLatency,"integrationRequestId":"$context.integration.requestId","integrationStatus":"$context.integration.status","integrationLatency":"$context.integration.latency","integrationServiceStatus":"$context.integration.integrationStatus","ip":"$context.identity.sourceIp","userAgent":"$context.identity.userAgent","cognitoIdentityId":"$context.identity.cognitoIdentityId"}',
    },
  });
});

test("accessLog-true", async () => {
  const stack = new Stack(new App({ name: "api" }), "stack");
  new Api(stack, "Api", {
    accessLog: true,
    routes: {
      "GET /": "test/lambda.handler",
    },
  });
  hasResource(stack, "AWS::ApiGatewayV2::Stage", {
    AccessLogSettings: {
      DestinationArn: { "Fn::GetAtt": ["ApiLogGroup1717FE17", "Arn"] },
      Format:
        '{"requestTime":"$context.requestTime","requestId":"$context.requestId","httpMethod":"$context.httpMethod","path":"$context.path","routeKey":"$context.routeKey","status":$context.status,"responseLatency":$context.responseLatency,"integrationRequestId":"$context.integration.requestId","integrationStatus":"$context.integration.status","integrationLatency":"$context.integration.latency","integrationServiceStatus":"$context.integration.integrationStatus","ip":"$context.identity.sourceIp","userAgent":"$context.identity.userAgent","cognitoIdentityId":"$context.identity.cognitoIdentityId"}',
    },
  });
  hasResource(stack, "AWS::Logs::LogGroup", {
    RetentionInDays: ABSENT,
  });
});

test("accessLog-false", async () => {
  const stack = new Stack(new App({ name: "api" }), "stack");
  new Api(stack, "Api", {
    accessLog: false,
    routes: {
      "GET /": "test/lambda.handler",
    },
  });
  hasResource(stack, "AWS::ApiGatewayV2::Stage", {
    AccessLogSettings: ABSENT,
  });
});

test("accessLog-string", async () => {
  const stack = new Stack(new App({ name: "api" }), "stack");
  new Api(stack, "Api", {
    accessLog: "$context.requestTime",
  });
  hasResource(stack, "AWS::ApiGatewayV2::Stage", {
    AccessLogSettings: {
      DestinationArn: { "Fn::GetAtt": ["ApiLogGroup1717FE17", "Arn"] },
      Format: "$context.requestTime",
    },
  });
});

test("accessLog-props-with-format", async () => {
  const stack = new Stack(new App({ name: "api" }), "stack");
  new Api(stack, "Api", {
    accessLog: {
      format: "$context.requestTime",
    },
  });
  hasResource(stack, "AWS::ApiGatewayV2::Stage", {
    AccessLogSettings: {
      DestinationArn: { "Fn::GetAtt": ["ApiLogGroup1717FE17", "Arn"] },
      Format: "$context.requestTime",
    },
  });
});

<<<<<<< HEAD
test("accessLog-props-with-retention", async () => {
  const stack = new Stack(new App({ name: "api" }), "stack");
=======
test("accessLog.retention: string", async () => {
  const stack = new Stack(new App(), "stack");
>>>>>>> a9621a7e
  new Api(stack, "Api", {
    accessLog: {
      format: "$context.requestTime",
      retention: "ONE_WEEK",
    },
  });
  hasResource(stack, "AWS::ApiGatewayV2::Stage", {
    AccessLogSettings: objectLike({
      Format: "$context.requestTime",
    }),
  });
  hasResource(stack, "AWS::Logs::LogGroup", {
    RetentionInDays: logs.RetentionDays.ONE_WEEK,
  });
});

<<<<<<< HEAD
test("accessLog-props-with-retention-invalid", async () => {
  const stack = new Stack(new App({ name: "api" }), "stack");
=======
test("accessLog.retention: string invalid", async () => {
  const stack = new Stack(new App(), "stack");
>>>>>>> a9621a7e
  expect(() => {
    new Api(stack, "Api", {
      accessLog: {
        // @ts-ignore Allow non-existant value
        retention: "NOT_EXIST",
      },
    });
  }).toThrow(/Invalid access log retention value "NOT_EXIST"./);
});

test("accessLog.retention: RetentionDays", async () => {
  const stack = new Stack(new App(), "stack");
  new Api(stack, "Api", {
    accessLog: {
      format: "$context.requestTime",
      retention: logs.RetentionDays.ONE_WEEK,
    },
  });
  hasResource(stack, "AWS::ApiGatewayV2::Stage", {
    AccessLogSettings: objectLike({
      Format: "$context.requestTime",
    }),
  });
  hasResource(stack, "AWS::Logs::LogGroup", {
    RetentionInDays: logs.RetentionDays.ONE_WEEK,
  });
});

test("accessLog-redefined", async () => {
  const stack = new Stack(new App({ name: "api" }), "stack");
  expect(() => {
    new Api(stack, "Api", {
      accessLog: true,
      routes: {
        "GET /": "test/lambda.handler",
      },
      httpApi: new apig.HttpApi(stack, "HttpApi"),
    });
  }).toThrow(/Cannot configure the "accessLog" when "httpApi" is a construct/);
});

test("throttling: not throttled", async () => {
  const stack = new Stack(new App({ name: "api" }), "stack");
  new Api(stack, "Api", {});
  hasResource(stack, "AWS::ApiGatewayV2::Stage", {
    DefaultRouteSettings: ABSENT,
  });
});

test("throttling: throttled", async () => {
  const stack = new Stack(new App({ name: "api" }), "stack");
  new Api(stack, "Api", {
    defaultThrottlingBurstLimit: 100,
    defaultThrottlingRateLimit: 1000,
  });
  hasResource(stack, "AWS::ApiGatewayV2::Stage", {
    DefaultRouteSettings: {
      ThrottlingBurstLimit: 100,
      ThrottlingRateLimit: 1000,
    },
  });
});

test("constructor: stages", async () => {
  const stack = new Stack(new App({ name: "api" }), "stack");
  new Api(stack, "Api", {
    accessLog: true,
    routes: {
      "GET /": "test/lambda.handler",
    },
    httpApi: {
      createDefaultStage: false,
    },
    stages: [
      {
        stageName: "alpha",
      },
      {
        stageName: "beta",
      },
    ],
  });
  hasResource(stack, "AWS::ApiGatewayV2::Stage", {
    StageName: "alpha",
  });
  hasResource(stack, "AWS::ApiGatewayV2::Stage", {
    StageName: "beta",
  });
});

test("customDomain is string", async () => {
  const stack = new Stack(new App({ name: "api" }), "stack");
  route53.HostedZone.fromLookup = jest
    .fn()
    .mockImplementation((scope, id, { domainName }) => {
      return new route53.HostedZone(scope, id, { zoneName: domainName });
    });

  const api = new Api(stack, "Api", {
    customDomain: "api.domain.com",
    routes: {
      "GET /": "test/lambda.handler",
    },
  });
  expect(api.customDomainUrl).toMatch(/https:\/\/api.domain.com/);
  expect(api.apiGatewayDomain).toBeDefined();
  expect(api.acmCertificate).toBeDefined();
  hasResource(stack, "AWS::ApiGatewayV2::Api", {
    Name: "dev-api-Api",
  });
  hasResource(stack, "AWS::ApiGatewayV2::DomainName", {
    DomainName: "api.domain.com",
    DomainNameConfigurations: [
      {
        CertificateArn: { Ref: "ApiCertificate285C31EB" },
        EndpointType: "REGIONAL",
      },
    ],
  });
  hasResource(stack, "AWS::ApiGatewayV2::ApiMapping", {
    DomainName: { Ref: "ApiDomainNameAC93F744" },
    Stage: "$default",
  });
  hasResource(stack, "AWS::CertificateManager::Certificate", {
    DomainName: "api.domain.com",
    DomainValidationOptions: [
      {
        DomainName: "api.domain.com",
        HostedZoneId: { Ref: "ApiHostedZone826B96E5" },
      },
    ],
    ValidationMethod: "DNS",
  });
  hasResource(stack, "AWS::Route53::RecordSet", {
    Name: "api.domain.com.",
    Type: "A",
    AliasTarget: {
      DNSName: {
        "Fn::GetAtt": ["ApiDomainNameAC93F744", "RegionalDomainName"],
      },
      HostedZoneId: {
        "Fn::GetAtt": ["ApiDomainNameAC93F744", "RegionalHostedZoneId"],
      },
    },
    HostedZoneId: { Ref: "ApiHostedZone826B96E5" },
  });
  hasResource(stack, "AWS::Route53::HostedZone", {
    Name: "domain.com.",
  });
});

test("customDomain is string (uppercase error)", async () => {
  const stack = new Stack(new App({ name: "api" }), "stack");
  expect(() => {
    new Api(stack, "Api", {
      customDomain: "API.domain.com",
    });
  }).toThrow(/The domain name needs to be in lowercase/);
});

test("customDomain is string (imported ssm)", async () => {
  const stack = new Stack(new App({ name: "api" }), "stack");
  const domain = ssm.StringParameter.valueForStringParameter(stack, "domain");
  expect(() => {
    new Api(stack, "Api", {
      customDomain: domain,
    });
  }).toThrow(
    /You also need to specify the "hostedZone" if the "domainName" is passed in as a reference./
  );
});

test("customDomain.domainName is string", async () => {
  const stack = new Stack(new App({ name: "api" }), "stack");
  route53.HostedZone.fromLookup = jest
    .fn()
    .mockImplementation((scope, id, { domainName }) => {
      return new route53.HostedZone(scope, id, { zoneName: domainName });
    });

  const api = new Api(stack, "Api", {
    customDomain: {
      domainName: "api.domain.com",
      hostedZone: "api.domain.com",
      path: "users",
    },
    routes: {
      "GET /": "test/lambda.handler",
    },
  });
  expect(api.customDomainUrl).toMatch(/https:\/\/api.domain.com\/users\//);
  hasResource(stack, "AWS::ApiGatewayV2::Api", {
    Name: "dev-api-Api",
  });
  hasResource(stack, "AWS::ApiGatewayV2::DomainName", {
    DomainName: "api.domain.com",
    DomainNameConfigurations: [
      {
        CertificateArn: { Ref: "ApiCertificate285C31EB" },
        EndpointType: "REGIONAL",
      },
    ],
  });
  hasResource(stack, "AWS::ApiGatewayV2::ApiMapping", {
    DomainName: { Ref: "ApiDomainNameAC93F744" },
    Stage: "$default",
    ApiMappingKey: "users",
  });
  hasResource(stack, "AWS::CertificateManager::Certificate", {
    DomainName: "api.domain.com",
  });
  hasResource(stack, "AWS::Route53::RecordSet", {
    Name: "api.domain.com.",
    Type: "A",
  });
  hasResource(stack, "AWS::Route53::HostedZone", {
    Name: "api.domain.com.",
  });
});

test("customDomain.domainName is string (uppercase error)", async () => {
  const stack = new Stack(new App({ name: "api" }), "stack");
  expect(() => {
    new Api(stack, "Api", {
      customDomain: {
        domainName: "API.domain.com",
      },
    });
  }).toThrow(/The domain name needs to be in lowercase/);
});

test("customDomain.domainName is string (imported ssm), hostedZone undefined", async () => {
  const stack = new Stack(new App({ name: "api" }), "stack");
  const domain = ssm.StringParameter.valueForStringParameter(stack, "domain");
  expect(() => {
    new Api(stack, "Api", {
      customDomain: {
        domainName: domain,
      },
    });
  }).toThrow(
    /You also need to specify the "hostedZone" if the "domainName" is passed in as a reference./
  );
});

test("customDomain: isExternalDomain true", async () => {
  const stack = new Stack(new App({ name: "api" }), "stack");
  const site = new Api(stack, "Site", {
    customDomain: {
      domainName: "www.domain.com",
      certificate: new acm.Certificate(stack, "Cert", {
        domainName: "domain.com",
      }),
      isExternalDomain: true,
    },
  });
  expect(site.customDomainUrl).toEqual("https://www.domain.com");
  hasResource(stack, "AWS::ApiGatewayV2::Api", {
    Name: "dev-api-Site",
  });
  hasResource(stack, "AWS::ApiGatewayV2::DomainName", {
    DomainName: "www.domain.com",
    DomainNameConfigurations: [
      {
        CertificateArn: { Ref: "Cert5C9FAEC1" },
        EndpointType: "REGIONAL",
      },
    ],
  });
});

test("customDomain: isExternalDomain true and no certificate", async () => {
  const stack = new Stack(new App({ name: "api" }), "stack");
  expect(() => {
    new Api(stack, "Site", {
      customDomain: {
        domainName: "www.domain.com",
        isExternalDomain: true,
      },
    });
  }).toThrow(
    /A valid certificate is required when "isExternalDomain" is set to "true"./
  );
});

test("customDomain: isExternalDomain true and hostedZone set", async () => {
  const stack = new Stack(new App({ name: "api" }), "stack");
  expect(() => {
    new Api(stack, "Site", {
      customDomain: {
        domainName: "www.domain.com",
        hostedZone: "domain.com",
        certificate: new acm.Certificate(stack, "Cert", {
          domainName: "domain.com",
        }),
        isExternalDomain: true,
      },
    });
  }).toThrow(
    /Hosted zones can only be configured for domains hosted on Amazon Route 53/
  );
});

test("customDomain.domainName is string (imported ssm), hostedZone defined", async () => {
  const stack = new Stack(new App({ name: "api" }), "stack");
  const domain = ssm.StringParameter.valueForStringParameter(stack, "domain");
  new Api(stack, "Api", {
    customDomain: {
      domainName: domain,
      hostedZone: "domain.com",
    },
  });

  hasResource(stack, "AWS::ApiGatewayV2::DomainName", {
    DomainName: {
      Ref: "SsmParameterValuedomainC96584B6F00A464EAD1953AFF4B05118Parameter",
    },
    DomainNameConfigurations: [
      {
        CertificateArn: { Ref: "ApiCertificate285C31EB" },
        EndpointType: "REGIONAL",
      },
    ],
  });
  hasResource(stack, "AWS::Route53::HostedZone", {
    Name: "domain.com.",
  });
  hasResource(stack, "AWS::Route53::RecordSet", {
    Name: {
      Ref: "SsmParameterValuedomainC96584B6F00A464EAD1953AFF4B05118Parameter",
    },
    Type: "A",
  });
});

test("customDomain.hostedZone-generated-from-minimal-domainName", async () => {
  const stack = new Stack(new App({ name: "api" }), "stack");
  route53.HostedZone.fromLookup = jest
    .fn()
    .mockImplementation((scope, id, { domainName }) => {
      return new route53.HostedZone(scope, id, { zoneName: domainName });
    });

  new Api(stack, "Api", {
    customDomain: "api.domain.com",
    routes: {
      "GET /": "test/lambda.handler",
    },
  });
  hasResource(stack, "AWS::Route53::HostedZone", {
    Name: "domain.com.",
  });
});

test("customDomain.hostedZone-generated-from-full-domainName", async () => {
  const stack = new Stack(new App({ name: "api" }), "stack");
  route53.HostedZone.fromLookup = jest
    .fn()
    .mockImplementation((scope, id, { domainName }) => {
      return new route53.HostedZone(scope, id, { zoneName: domainName });
    });

  new Api(stack, "Api", {
    customDomain: {
      domainName: "api.domain.com",
    },
    routes: {
      "GET /": "test/lambda.handler",
    },
  });
  hasResource(stack, "AWS::Route53::HostedZone", {
    Name: "domain.com.",
  });
});

test("customDomain props-redefined", async () => {
  const stack = new Stack(new App({ name: "api" }), "stack");
  expect(() => {
    new Api(stack, "Api", {
      customDomain: "api.domain.com",
      routes: {
        "GET /": "test/lambda.handler",
      },
      httpApi: new apig.HttpApi(stack, "HttpApi"),
    });
  }).toThrow(
    /Cannot configure the "customDomain" when "httpApi" is a construct/
  );
});

test("customDomain.domainName-apigDomainName", async () => {
  const stack = new Stack(new App({ name: "api" }), "stack");
  apig.DomainName.fromDomainNameAttributes = jest
    .fn()
    .mockImplementation((scope, id) => {
      return new apig.DomainName(scope, id, {
        certificate: new acm.Certificate(scope, "Cert", {
          domainName: "api.domain.com",
        }),
        domainName: "api.domain.com",
      });
    });

  new Api(stack, "Api", {
    customDomain: {
      domainName: apig.DomainName.fromDomainNameAttributes(
        stack,
        "DomainName",
        {
          name: "name",
          regionalDomainName: "api.domain.com",
          regionalHostedZoneId: "id",
        }
      ) as apig.DomainName,
      path: "users",
    },
  });
  hasResource(stack, "AWS::ApiGatewayV2::Api", {
    Name: "dev-api-Api",
  });
  hasResource(stack, "AWS::ApiGatewayV2::DomainName", {
    DomainName: "api.domain.com",
    DomainNameConfigurations: [
      {
        CertificateArn: { Ref: "Cert5C9FAEC1" },
        EndpointType: "REGIONAL",
      },
    ],
  });
  hasResource(stack, "AWS::ApiGatewayV2::ApiMapping", {
    DomainName: { Ref: "DomainNameEC95A6E9" },
    Stage: "$default",
    ApiMappingKey: "users",
  });
  countResources(stack, "AWS::CertificateManager::Certificate", 1);
  countResources(stack, "AWS::Route53::RecordSet", 0);
  countResources(stack, "AWS::Route53::HostedZone", 0);
});

test("customDomain.domainName-apigDomainName-hostedZone-redefined-error", async () => {
  const stack = new Stack(new App({ name: "api" }), "stack");
  apig.DomainName.fromDomainNameAttributes = jest
    .fn()
    .mockImplementation((scope, id) => {
      return new apig.DomainName(scope, id, {
        certificate: new acm.Certificate(scope, "Cert", {
          domainName: "api.domain.com",
        }),
        domainName: "api.domain.com",
      });
    });

  expect(() => {
    new Api(stack, "Api", {
      customDomain: {
        domainName: apig.DomainName.fromDomainNameAttributes(
          stack,
          "DomainName",
          {
            name: "name",
            regionalDomainName: "api.domain.com",
            regionalHostedZoneId: "id",
          }
        ) as apig.DomainName,
        hostedZone: "domain.com",
      },
    });
  }).toThrow(
    /Cannot configure the "hostedZone" when the "domainName" is a construct/
  );
});

test("customDomain.domainName-apigDomainName-certificate-redefined-error", async () => {
  const stack = new Stack(new App({ name: "api" }), "stack");
  apig.DomainName.fromDomainNameAttributes = jest
    .fn()
    .mockImplementation((scope, id) => {
      return new apig.DomainName(scope, id, {
        certificate: new acm.Certificate(scope, "DomainCert", {
          domainName: "api.domain.com",
        }),
        domainName: "api.domain.com",
      });
    });

  expect(() => {
    new Api(stack, "Api", {
      customDomain: {
        domainName: apig.DomainName.fromDomainNameAttributes(
          stack,
          "DomainName",
          {
            name: "name",
            regionalDomainName: "api.domain.com",
            regionalHostedZoneId: "id",
          }
        ) as apig.DomainName,
        certificate: new acm.Certificate(stack, "Cert", {
          domainName: "api.domain.com",
        }),
      },
    });
  }).toThrow(
    /Cannot configure the "certificate" when the "domainName" is a construct/
  );
});

test("defaultAuthorizationType-invalid", async () => {
  const app = new App({ name: "api" });
  const stack = new Stack(app, "stack");
  expect(() => {
    new Api(stack, "Api", {
      routes: {
        "GET /": "test/lambda.handler",
      },
      defaultAuthorizationType: "ABC" as ApiAuthorizationType.JWT,
    });
  }).toThrow(
    /sst.Api does not currently support ABC. Only "AWS_IAM", "JWT" and "CUSTOM" are currently supported./
  );
});

test("defaultAuthorizationType-iam", async () => {
  const app = new App({ name: "api" });
  const stack = new Stack(app, "stack");
  new Api(stack, "Api", {
    routes: {
      "GET /": "test/lambda.handler",
    },
    defaultAuthorizationType: ApiAuthorizationType.AWS_IAM,
  });
  hasResource(stack, "AWS::ApiGatewayV2::Route", {
    AuthorizationType: "AWS_IAM",
  });
});

test("defaultAuthorizationType-JWT-userpool", async () => {
  const stack = new Stack(new App({ name: "api" }), "stack");
  const userPool = new cognito.UserPool(stack, "UserPool");
  const userPoolClient = userPool.addClient("UserPoolClient");
  new Api(stack, "Api", {
    defaultAuthorizationType: ApiAuthorizationType.JWT,
    defaultAuthorizer: new apigAuthorizers.HttpUserPoolAuthorizer(
      "Authorizer",
      userPool,
      {
        userPoolClients: [userPoolClient],
      }
    ),
    defaultAuthorizationScopes: ["user.id", "user.email"],
    routes: {
      "GET /": "test/lambda.handler",
    },
  });
  hasResource(stack, "AWS::ApiGatewayV2::Api", {
    Name: "dev-api-Api",
  });
  hasResource(stack, "AWS::ApiGatewayV2::Route", {
    AuthorizationType: "JWT",
    AuthorizerId: { Ref: "ApiAuthorizerEA5E7D9A" },
    AuthorizationScopes: ["user.id", "user.email"],
  });
  hasResource(stack, "AWS::ApiGatewayV2::Authorizer", {
    Name: "Authorizer",
    AuthorizerType: "JWT",
    IdentitySource: ["$request.header.Authorization"],
    JwtConfiguration: {
      Audience: [{ Ref: "UserPoolUserPoolClient40176907" }],
      Issuer: {
        "Fn::Join": [
          "",
          [
            "https://cognito-idp.us-east-1.amazonaws.com/",
            { Ref: "UserPool6BA7E5F2" },
          ],
        ],
      },
    },
  });
});

test("defaultAuthorizationType-JWT-auth0", async () => {
  const stack = new Stack(new App({ name: "api" }), "stack");
  new Api(stack, "Api", {
    defaultAuthorizationType: ApiAuthorizationType.JWT,
    defaultAuthorizer: new apigAuthorizers.HttpJwtAuthorizer(
      "Authorizer",
      "https://abc.us.auth0.com",
      {
        jwtAudience: ["123"],
      }
    ),
    defaultAuthorizationScopes: ["user.id", "user.email"],
    routes: {
      "GET /": "test/lambda.handler",
    },
  });
  hasResource(stack, "AWS::ApiGatewayV2::Api", {
    Name: "dev-api-Api",
  });
  hasResource(stack, "AWS::ApiGatewayV2::Route", {
    AuthorizationType: "JWT",
    AuthorizerId: { Ref: "ApiAuthorizerEA5E7D9A" },
    AuthorizationScopes: ["user.id", "user.email"],
  });
  hasResource(stack, "AWS::ApiGatewayV2::Authorizer", {
    Name: "Authorizer",
    AuthorizerType: "JWT",
    IdentitySource: ["$request.header.Authorization"],
    JwtConfiguration: {
      Audience: ["123"],
      Issuer: "https://abc.us.auth0.com",
    },
  });
});

test("defaultAuthorizationType-JWT-missing-authorizer", async () => {
  const stack = new Stack(new App({ name: "api" }), "stack");
  expect(() => {
    new Api(stack, "Api", {
      routes: {
        "GET /": "test/lambda.handler",
      },
      defaultAuthorizationType: ApiAuthorizationType.JWT,
    });
  }).toThrow(/Missing JWT authorizer/);
});

test("defaultAuthorizationType-CUSTOM", async () => {
  const stack = new Stack(new App({ name: "api" }), "stack");
  const handler = new Function(stack, "Authorizer", {
    handler: "test/lambda.handler",
  });
  new Api(stack, "Api", {
    defaultAuthorizationType: ApiAuthorizationType.CUSTOM,
    defaultAuthorizer: new apigAuthorizers.HttpLambdaAuthorizer(
      "Authorizer",
      handler,
      {
        authorizerName: "LambdaAuthorizer",
        responseTypes: [apigAuthorizers.HttpLambdaResponseType.SIMPLE],
      }
    ),
    routes: {
      "GET /": "test/lambda.handler",
    },
  });
  hasResource(stack, "AWS::ApiGatewayV2::Api", {
    Name: "dev-api-Api",
  });
  hasResource(stack, "AWS::ApiGatewayV2::Route", {
    AuthorizationType: "CUSTOM",
    AuthorizerId: { Ref: "ApiAuthorizerEA5E7D9A" },
  });
  hasResource(stack, "AWS::ApiGatewayV2::Authorizer", {
    Name: "LambdaAuthorizer",
    AuthorizerType: "REQUEST",
    AuthorizerPayloadFormatVersion: "2.0",
    AuthorizerResultTtlInSeconds: 300,
    IdentitySource: ["$request.header.Authorization"],
  });
});

test("defaultAuthorizationType-none", async () => {
  const app = new App({ name: "api" });
  const stack = new Stack(app, "stack");
  new Api(stack, "Api", {
    routes: {
      "GET /": "test/lambda.handler",
    },
    defaultAuthorizationType: ApiAuthorizationType.NONE,
  });
  hasResource(stack, "AWS::ApiGatewayV2::Route", {
    AuthorizationType: "NONE",
  });
});

test("defaultAuthorizationType-default", async () => {
  const app = new App({ name: "api" });
  const stack = new Stack(app, "stack");
  new Api(stack, "Api", {
    routes: {
      "GET /": "test/lambda.handler",
    },
  });
  hasResource(stack, "AWS::ApiGatewayV2::Route", {
    AuthorizationType: "NONE",
  });
});

test("routes: undefined", async () => {
  const app = new App({ name: "api" });
  const stack = new Stack(app, "stack");
  new Api(stack, "Api");
  countResources(stack, "AWS::ApiGatewayV2::Api", 1);
  countResources(stack, "AWS::ApiGatewayV2::Route", 0);
});

test("routes: empty", async () => {
  const app = new App({ name: "api" });
  const stack = new Stack(app, "stack");
  new Api(stack, "Api", {
    routes: {},
  });
  countResources(stack, "AWS::ApiGatewayV2::Api", 1);
  countResources(stack, "AWS::ApiGatewayV2::Route", 0);
});

test("routes: route key: invalid", async () => {
  const app = new App({ name: "api" });
  const stack = new Stack(app, "stack");
  expect(() => {
    new Api(stack, "Api", {
      routes: {
        "GET / 1 2 3": "test/lambda.handler",
      },
    });
  }).toThrow(/Invalid route GET \/ 1 2 3/);
});

test("routes: route key: method is invalid", async () => {
  const app = new App({ name: "api" });
  const stack = new Stack(app, "stack");
  expect(() => {
    new Api(stack, "Api", {
      routes: {
        "GARBAGE /": "test/lambda.handler",
      },
    });
  }).toThrow(/Invalid method defined for "GARBAGE \/"/);
});

test("routes: route key: path is invalid", async () => {
  const app = new App({ name: "api" });
  const stack = new Stack(app, "stack");
  expect(() => {
    new Api(stack, "Api", {
      routes: {
        "GET ": "test/lambda.handler",
      },
    });
  }).toThrow(/Invalid path defined for "GET "/);
});

test("routes: route key: $default", async () => {
  const app = new App({ name: "api" });
  const stack = new Stack(app, "stack");
  new Api(stack, "Api", {
    routes: {
      $default: "test/lambda.handler",
    },
  });
  hasResource(stack, "AWS::ApiGatewayV2::Route", {
    RouteKey: "$default",
    AuthorizationType: "NONE",
  });
  hasResource(stack, "AWS::Lambda::Function", {
    Handler: "test/lambda.handler",
  });
});

test("routes: string", async () => {
  const app = new App({ name: "api" });
  const stack = new Stack(app, "stack");
  new Api(stack, "Api", {
    routes: {
      "GET /": "test/lambda.handler",
    },
  });
  hasResource(stack, "AWS::Lambda::Function", {
    Handler: "test/lambda.handler",
  });
});

test("routes: string-with-defaultFunctionProps", async () => {
  const app = new App({ name: "api" });
  const stack = new Stack(app, "stack");
  new Api(stack, "Api", {
    routes: {
      "GET /": "test/lambda.handler",
    },
    defaultFunctionProps: {
      timeout: 3,
      environment: {
        keyA: "valueA",
      },
    },
  });
  hasResource(stack, "AWS::Lambda::Function", {
    Handler: "test/lambda.handler",
    Timeout: 3,
    Environment: {
      Variables: {
        keyA: "valueA",
        AWS_NODEJS_CONNECTION_REUSE_ENABLED: "1",
      },
    },
  });
});

test("routes: Function", async () => {
  const app = new App({ name: "api" });
  const stack = new Stack(app, "stack");
  const f = new Function(stack, "F", { handler: "test/lambda.handler" });
  new Api(stack, "Api", {
    routes: {
      "GET /": f,
    },
  });
  countResources(stack, "AWS::Lambda::Function", 1);
  hasResource(stack, "AWS::Lambda::Function", {
    Handler: "test/lambda.handler",
  });
});

test("routes: Function-with-defaultFunctionProps", async () => {
  const app = new App({ name: "api" });
  const stack = new Stack(app, "stack");
  const f = new Function(stack, "F", { handler: "test/lambda.handler" });
  expect(() => {
    new Api(stack, "Api", {
      routes: {
        "GET /": f,
      },
      defaultFunctionProps: {
        timeout: 3,
      },
    });
  }).toThrow(/The "defaultFunctionProps" cannot be applied/);
});

test("routes: FunctionProps-empty", async () => {
  const app = new App({ name: "api" });
  const stack = new Stack(app, "stack");
  expect(() => {
    new Api(stack, "Api", {
      routes: {
        "GET /": {
          function: {},
        },
      },
    });
  }).toThrow(/Invalid function definition/);
});

test("routes: FunctionProps", async () => {
  const app = new App({ name: "api" });
  const stack = new Stack(app, "stack");
  new Api(stack, "Api", {
    routes: {
      "GET /": {
        handler: "test/lambda.handler",
      },
    },
  });
  hasResource(stack, "AWS::Lambda::Function", {
    Handler: "test/lambda.handler",
  });
});

test("routes: FunctionProps-with-defaultFunctionProps", async () => {
  const app = new App({ name: "api" });
  const stack = new Stack(app, "stack");
  new Api(stack, "Api", {
    routes: {
      "GET /": {
        handler: "test/lambda.handler",
      },
    },
    defaultFunctionProps: {
      timeout: 3,
    },
  });
  hasResource(stack, "AWS::Lambda::Function", {
    Handler: "test/lambda.handler",
    Timeout: 3,
  });
});

test("routes: FunctionProps-with-defaultFunctionProps-override", async () => {
  const app = new App({ name: "api" });
  const stack = new Stack(app, "stack");
  new Api(stack, "Api", {
    routes: {
      "GET /": {
        handler: "test/lambda.handler",
        timeout: 5,
        environment: {
          keyA: "valueA",
        },
      },
    },
    defaultFunctionProps: {
      timeout: 3,
      environment: {
        keyB: "valueB",
      },
    },
  });
  hasResource(stack, "AWS::Lambda::Function", {
    Handler: "test/lambda.handler",
    Timeout: 5,
    Environment: {
      Variables: {
        keyA: "valueA",
        keyB: "valueB",
        AWS_NODEJS_CONNECTION_REUSE_ENABLED: "1",
      },
    },
  });
});

test("routes: FunctionProps-with-defaultFunctionProps-override-with-app-defaultFunctionProps", async () => {
  const app = new App({ name: "api" });
  app.setDefaultFunctionProps({
    timeout: 15,
    environment: { keyC: "valueC" },
  });

  const stack = new Stack(app, "stack");
  new Api(stack, "Api", {
    routes: {
      "GET /": {
        handler: "test/lambda.handler",
        timeout: 5,
        environment: {
          keyA: "valueA",
        },
      },
    },
    defaultFunctionProps: {
      timeout: 3,
      environment: {
        keyB: "valueB",
      },
    },
  });
  hasResource(stack, "AWS::Lambda::Function", {
    Handler: "test/lambda.handler",
    Timeout: 5,
    Environment: {
      Variables: {
        keyA: "valueA",
        keyB: "valueB",
        keyC: "valueC",
        AWS_NODEJS_CONNECTION_REUSE_ENABLED: "1",
      },
    },
  });
});

test("routes: ApiFunctionRouteProps-function-string", async () => {
  const app = new App({ name: "api" });
  const stack = new Stack(app, "stack");
  new Api(stack, "Api", {
    routes: {
      "GET /": {
        function: "test/lambda.handler",
      },
    },
  });
  hasResource(stack, "AWS::Lambda::Function", {
    Handler: "test/lambda.handler",
  });
});

test("routes: ApiFunctionRouteProps-function-string-with-defaultFunctionProps", async () => {
  const app = new App({ name: "api" });
  const stack = new Stack(app, "stack");
  new Api(stack, "Api", {
    routes: {
      "GET /": {
        function: "test/lambda.handler",
      },
    },
    defaultFunctionProps: {
      timeout: 3,
    },
  });
  hasResource(stack, "AWS::Lambda::Function", {
    Handler: "test/lambda.handler",
    Timeout: 3,
  });
});

test("routes: ApiFunctionRouteProps-function-Function", async () => {
  const app = new App({ name: "api" });
  const stack = new Stack(app, "stack");
  const f = new Function(stack, "F", { handler: "test/lambda.handler" });
  new Api(stack, "Api", {
    routes: {
      "GET /": { function: f },
    },
  });
  countResources(stack, "AWS::Lambda::Function", 1);
  hasResource(stack, "AWS::Lambda::Function", {
    Handler: "test/lambda.handler",
  });
});

test("routes: ApiFunctionRouteProps-function-Function-with-defaultFunctionProps", async () => {
  const app = new App({ name: "api" });
  const stack = new Stack(app, "stack");
  const f = new Function(stack, "F", { handler: "test/lambda.handler" });
  expect(() => {
    new Api(stack, "Api", {
      routes: {
        "GET /": { function: f },
      },
      defaultFunctionProps: {
        timeout: 3,
      },
    });
  }).toThrow(/The "defaultFunctionProps" cannot be applied/);
});

test("routes: ApiFunctionRouteProps-function-FunctionProps", async () => {
  const app = new App({ name: "api" });
  const stack = new Stack(app, "stack");
  new Api(stack, "Api", {
    routes: {
      "GET /": {
        function: {
          handler: "test/lambda.handler",
        },
      },
    },
  });
  hasResource(stack, "AWS::Lambda::Function", {
    Handler: "test/lambda.handler",
  });
});

test("routes: ApiFunctionRouteProps-function-FunctionProps-with-defaultFunctionProps", async () => {
  const app = new App({ name: "api" });
  const stack = new Stack(app, "stack");
  new Api(stack, "Api", {
    routes: {
      "GET /": {
        function: {
          handler: "test/lambda.handler",
        },
      },
    },
    defaultFunctionProps: {
      timeout: 3,
    },
  });
  hasResource(stack, "AWS::Lambda::Function", {
    Handler: "test/lambda.handler",
    Timeout: 3,
  });
});

test("routes: ApiFunctionRouteProps-function-FunctionProps-with-defaultFunctionProps-override", async () => {
  const app = new App({ name: "api" });
  const stack = new Stack(app, "stack");
  new Api(stack, "Api", {
    routes: {
      "GET /": {
        function: {
          handler: "test/lambda.handler",
          timeout: 5,
        },
      },
    },
    defaultFunctionProps: {
      timeout: 3,
    },
  });
  hasResource(stack, "AWS::Lambda::Function", {
    Handler: "test/lambda.handler",
    Timeout: 5,
  });
});

test("routes: ApiFunctionRouteProps-authorizationType-invalid", async () => {
  const app = new App({ name: "api" });
  const stack = new Stack(app, "stack");
  expect(() => {
    new Api(stack, "Api", {
      routes: {
        "GET /": {
          function: {
            handler: "test/lambda.handler",
          },
          authorizationType: "ABC" as ApiAuthorizationType.JWT,
        },
      },
    });
  }).toThrow(
    /sst.Api does not currently support ABC. Only "AWS_IAM", "JWT" and "CUSTOM" are currently supported./
  );
});

test("routes: ApiFunctionRouteProps-authorizationType-override-AWSIAM-by-NONE", async () => {
  const app = new App({ name: "api" });
  const stack = new Stack(app, "stack");
  new Api(stack, "Api", {
    defaultAuthorizationType: ApiAuthorizationType.AWS_IAM,
    routes: {
      "GET /": {
        function: {
          handler: "test/lambda.handler",
        },
        authorizationType: ApiAuthorizationType.NONE,
      },
    },
  });
  hasResource(stack, "AWS::ApiGatewayV2::Route", {
    AuthorizationType: "NONE",
  });
});

test("routes: ApiFunctionRouteProps-authorizationType-override-JWT-by-NONE", async () => {
  const app = new App({ name: "api" });
  const stack = new Stack(app, "stack");
  new Api(stack, "Api", {
    defaultAuthorizationType: ApiAuthorizationType.JWT,
    defaultAuthorizer: new apigAuthorizers.HttpJwtAuthorizer(
      "Authorizer",
      "https://abc.us.auth0.com",
      {
        jwtAudience: ["123"],
      }
    ),
    routes: {
      "GET /": {
        function: "test/lambda.handler",
        authorizationType: ApiAuthorizationType.NONE,
      },
    },
  });
  hasResource(stack, "AWS::ApiGatewayV2::Route", {
    AuthorizationType: "NONE",
  });
});

test("routes: ApiFunctionRouteProps-authorizationType-override-JWT-by-JWT", async () => {
  const app = new App({ name: "api" });
  const stack = new Stack(app, "stack");
  new Api(stack, "Api", {
    defaultAuthorizationType: ApiAuthorizationType.JWT,
    defaultAuthorizer: new apigAuthorizers.HttpJwtAuthorizer(
      "Authorizer",
      "https://abc.us.auth0.com",
      {
        jwtAudience: ["123"],
      }
    ),
    defaultAuthorizationScopes: ["user.id", "user.email"],
    routes: {
      "GET /": {
        function: "test/lambda.handler",
        authorizationType: ApiAuthorizationType.JWT,
        authorizer: new apigAuthorizers.HttpJwtAuthorizer(
          "Authorizer",
          "https://xyz.us.auth0.com",
          {
            jwtAudience: ["234"],
          }
        ),
        authorizationScopes: ["user.profile"],
      },
    },
  });
  hasResource(stack, "AWS::ApiGatewayV2::Route", {
    AuthorizationType: "JWT",
    AuthorizerId: { Ref: "ApiAuthorizerEA5E7D9A" },
    AuthorizationScopes: ["user.profile"],
  });
  hasResource(stack, "AWS::ApiGatewayV2::Authorizer", {
    Name: "Authorizer",
    AuthorizerType: "JWT",
    IdentitySource: ["$request.header.Authorization"],
    JwtConfiguration: {
      Audience: ["234"],
      Issuer: "https://xyz.us.auth0.com",
    },
  });
});

test("routes: ApiFunctionRouteProps-payloadFormatVersion-default", async () => {
  const stack = new Stack(new App({ name: "api" }), "stack");
  new Api(stack, "Api", {
    routes: {
      "GET /": "test/lambda.handler",
    },
  });
  hasResource(stack, "AWS::ApiGatewayV2::Integration", {
    PayloadFormatVersion: "2.0",
  });
});

test("routes: ApiFunctionRouteProps-payloadFormatVersion-v1", async () => {
  const stack = new Stack(new App({ name: "api" }), "stack");
  new Api(stack, "Api", {
    defaultPayloadFormatVersion: ApiPayloadFormatVersion.V1,
    routes: {
      "GET /": "test/lambda.handler",
    },
  });
  hasResource(stack, "AWS::ApiGatewayV2::Integration", {
    PayloadFormatVersion: "1.0",
  });
});

test("routes: ApiFunctionRouteProps-payloadFormatVersion-v2-override-by-v1", async () => {
  const stack = new Stack(new App({ name: "api" }), "stack");
  new Api(stack, "Api", {
    defaultPayloadFormatVersion: ApiPayloadFormatVersion.V2,
    routes: {
      "GET /": {
        function: "test/lambda.handler",
        payloadFormatVersion: ApiPayloadFormatVersion.V1,
      },
    },
  });
  hasResource(stack, "AWS::ApiGatewayV2::Integration", {
    PayloadFormatVersion: "1.0",
  });
});

test("routes: ApiFunctionRouteProps-payloadFormatVersion-invalid", async () => {
  const stack = new Stack(new App({ name: "api" }), "stack");
  expect(() => {
    new Api(stack, "Api", {
      defaultPayloadFormatVersion: "ABC" as ApiPayloadFormatVersion.V1,
      routes: {
        "GET /": "test/lambda.handler",
      },
    });
  }).toThrow(/sst.Api does not currently support ABC payload format version./);
});

test("routes: ApiAlbRouteProps method is undefined", async () => {
  const stack = new Stack(new App({ name: "api" }), "stack");

  // Ceate ALB listener
  const vpc = new ec2.Vpc(stack, "VPC");
  const lb = new elb.ApplicationLoadBalancer(stack, "LB", { vpc });
  const listener = lb.addListener("Listener", { port: 80 });
  const asg = new autoscaling.AutoScalingGroup(stack, "ASG", {
    vpc,
    instanceType: ec2.InstanceType.of(
      ec2.InstanceClass.BURSTABLE2,
      ec2.InstanceSize.MICRO
    ),
    machineImage: new ec2.AmazonLinuxImage(),
  });
  listener.addTargets("ApplicationFleet", {
    port: 8080,
    targets: [asg],
  });

  new Api(stack, "Api", {
    routes: {
      "GET /": {
        albListener: listener,
      },
    },
  });
  countResources(stack, "AWS::Lambda::Function", 0);
  countResources(stack, "AWS::EC2::VPC", 1);
  countResources(stack, "AWS::ElasticLoadBalancingV2::LoadBalancer", 1);
  countResources(stack, "AWS::ElasticLoadBalancingV2::Listener", 1);
  countResources(stack, "AWS::ApiGatewayV2::VpcLink", 1);
  countResources(stack, "AWS::ApiGatewayV2::Route", 1);
  countResources(stack, "AWS::ApiGatewayV2::Integration", 1);
  hasResource(stack, "AWS::ApiGatewayV2::Integration", {
    ApiId: {
      Ref: "ApiCD79AAA0",
    },
    IntegrationType: "HTTP_PROXY",
    ConnectionId: {
      Ref: "ApiVpcLink195B99851",
    },
    ConnectionType: "VPC_LINK",
    IntegrationMethod: "ANY",
    IntegrationUri: {
      Ref: "LBListener49E825B4",
    },
    PayloadFormatVersion: "1.0",
  });
});

test("routes: ApiAlbRouteProps method is string", async () => {
  const stack = new Stack(new App({ name: "api" }), "stack");

  // Ceate ALB listener
  const vpc = new ec2.Vpc(stack, "VPC");
  const lb = new elb.ApplicationLoadBalancer(stack, "LB", { vpc });
  const listener = lb.addListener("Listener", { port: 80 });
  const asg = new autoscaling.AutoScalingGroup(stack, "ASG", {
    vpc,
    instanceType: ec2.InstanceType.of(
      ec2.InstanceClass.BURSTABLE2,
      ec2.InstanceSize.MICRO
    ),
    machineImage: new ec2.AmazonLinuxImage(),
  });
  listener.addTargets("ApplicationFleet", {
    port: 8080,
    targets: [asg],
  });

  new Api(stack, "Api", {
    routes: {
      "GET /": {
        albListener: listener,
        method: "POST",
      },
    },
  });
  countResources(stack, "AWS::Lambda::Function", 0);
  countResources(stack, "AWS::EC2::VPC", 1);
  countResources(stack, "AWS::ElasticLoadBalancingV2::LoadBalancer", 1);
  countResources(stack, "AWS::ElasticLoadBalancingV2::Listener", 1);
  countResources(stack, "AWS::ApiGatewayV2::VpcLink", 1);
  countResources(stack, "AWS::ApiGatewayV2::Route", 1);
  countResources(stack, "AWS::ApiGatewayV2::Integration", 1);
  hasResource(stack, "AWS::ApiGatewayV2::Integration", {
    ApiId: {
      Ref: "ApiCD79AAA0",
    },
    IntegrationType: "HTTP_PROXY",
    ConnectionId: {
      Ref: "ApiVpcLink195B99851",
    },
    ConnectionType: "VPC_LINK",
    IntegrationMethod: "POST",
    IntegrationUri: {
      Ref: "LBListener49E825B4",
    },
    PayloadFormatVersion: "1.0",
  });
});

test("routes: ApiAlbRouteProps method is HttpMethod", async () => {
  const stack = new Stack(new App({ name: "api" }), "stack");

  // Ceate ALB listener
  const vpc = new ec2.Vpc(stack, "VPC");
  const lb = new elb.ApplicationLoadBalancer(stack, "LB", { vpc });
  const listener = lb.addListener("Listener", { port: 80 });
  const asg = new autoscaling.AutoScalingGroup(stack, "ASG", {
    vpc,
    instanceType: ec2.InstanceType.of(
      ec2.InstanceClass.BURSTABLE2,
      ec2.InstanceSize.MICRO
    ),
    machineImage: new ec2.AmazonLinuxImage(),
  });
  listener.addTargets("ApplicationFleet", {
    port: 8080,
    targets: [asg],
  });

  new Api(stack, "Api", {
    routes: {
      "GET /": {
        albListener: listener,
        method: apig.HttpMethod.DELETE,
      },
    },
  });
  countResources(stack, "AWS::Lambda::Function", 0);
  countResources(stack, "AWS::EC2::VPC", 1);
  countResources(stack, "AWS::ElasticLoadBalancingV2::LoadBalancer", 1);
  countResources(stack, "AWS::ElasticLoadBalancingV2::Listener", 1);
  countResources(stack, "AWS::ApiGatewayV2::VpcLink", 1);
  countResources(stack, "AWS::ApiGatewayV2::Route", 1);
  countResources(stack, "AWS::ApiGatewayV2::Integration", 1);
  hasResource(stack, "AWS::ApiGatewayV2::Integration", {
    ApiId: {
      Ref: "ApiCD79AAA0",
    },
    IntegrationType: "HTTP_PROXY",
    ConnectionId: {
      Ref: "ApiVpcLink195B99851",
    },
    ConnectionType: "VPC_LINK",
    IntegrationMethod: "DELETE",
    IntegrationUri: {
      Ref: "LBListener49E825B4",
    },
    PayloadFormatVersion: "1.0",
  });
});

test("routes: ApiHttpRouteProps method is undefined", async () => {
  const stack = new Stack(new App({ name: "api" }), "stack");

  new Api(stack, "Api", {
    routes: {
      "GET /": {
        url: "https://domain.com",
      },
    },
  });
  countResources(stack, "AWS::Lambda::Function", 0);
  countResources(stack, "AWS::ApiGatewayV2::Route", 1);
  countResources(stack, "AWS::ApiGatewayV2::Integration", 1);
  hasResource(stack, "AWS::ApiGatewayV2::Integration", {
    ApiId: {
      Ref: "ApiCD79AAA0",
    },
    IntegrationType: "HTTP_PROXY",
    IntegrationMethod: "ANY",
    IntegrationUri: "https://domain.com",
    PayloadFormatVersion: "1.0",
  });
});

test("routes: ApiHttpRouteProps method is string", async () => {
  const stack = new Stack(new App({ name: "api" }), "stack");

  new Api(stack, "Api", {
    routes: {
      "GET /": {
        url: "https://domain.com",
        method: "POST",
      },
    },
  });
  hasResource(stack, "AWS::ApiGatewayV2::Integration", {
    IntegrationMethod: "POST",
    IntegrationUri: "https://domain.com",
  });
});

test("routes: ApiHttpRouteProps method is HttpMethod", async () => {
  const stack = new Stack(new App({ name: "api" }), "stack");

  new Api(stack, "Api", {
    routes: {
      "GET /": {
        url: "https://domain.com",
        method: apig.HttpMethod.DELETE,
      },
    },
  });
  hasResource(stack, "AWS::ApiGatewayV2::Integration", {
    IntegrationMethod: "DELETE",
    IntegrationUri: "https://domain.com",
  });
});

///////////////////
// Test Properties
///////////////////

test("routes: no routes", async () => {
  const stack = new Stack(new App({ name: "api" }), "stack");
  const api = new Api(stack, "Api", {});
  expect(api.routes).toEqual([]);
});

test("routes: has routes", async () => {
  const stack = new Stack(new App({ name: "api" }), "stack");
  const api = new Api(stack, "Api", {
    routes: {
      "GET /": "test/lambda.handler",
      "GET /2": "test/lambda.handler",
      $default: "test/lambda.handler",
    },
  });
  expect(api.routes).toEqual(["GET /", "GET /2", "$default"]);
});

///////////////////
// Test Methods
///////////////////

test("get-function", async () => {
  const app = new App({ name: "api" });
  const stack = new Stack(app, "stack");
  const ret = new Api(stack, "Api", {
    routes: {
      "GET /": "test/lambda.handler",
    },
  });
  expect(ret.getFunction("GET /")).toBeDefined();
});

test("get-function-multi-spaces", async () => {
  const app = new App({ name: "api" });
  const stack = new Stack(app, "stack");
  const ret = new Api(stack, "Api", {
    routes: {
      "GET  /": "test/lambda.handler",
    },
  });
  expect(ret.getFunction("GET /")).toBeDefined();
  expect(ret.getFunction("GET  /")).toBeDefined();
});

test("get-function-undefined", async () => {
  const app = new App({ name: "api" });
  const stack = new Stack(app, "stack");
  const ret = new Api(stack, "Api", {
    routes: {
      "GET /": "test/lambda.handler",
    },
  });
  expect(ret.getFunction("GET /path")).toBeUndefined();
});

test("addRoutes-existing-route", async () => {
  const stack = new Stack(new App({ name: "api" }), "stack");
  const api = new Api(stack, "Api", {
    routes: {
      "GET /": "test/lambda.handler",
      "GET /2": "test/lambda.handler",
    },
  });
  expect(() => {
    api.addRoutes(stack, {
      "GET /": "test/lambda.handler",
    });
  }).toThrow(/A route already exists for "GET \/"/);
});

test("attachPermissions", async () => {
  const stack = new Stack(new App({ name: "api" }), "stack");
  const api = new Api(stack, "Api", {
    routes: {
      "GET /": "test/lambda.handler",
      "GET /2": "test/lambda.handler",
    },
  });
  api.attachPermissions(["s3"]);
  hasResource(stack, "AWS::IAM::Policy", {
    PolicyDocument: {
      Statement: [
        lambdaDefaultPolicy,
        { Action: "s3:*", Effect: "Allow", Resource: "*" },
      ],
      Version: "2012-10-17",
    },
    PolicyName: "ApiLambdaGETServiceRoleDefaultPolicy013A8DEA",
  });
  hasResource(stack, "AWS::IAM::Policy", {
    PolicyDocument: {
      Statement: [
        lambdaDefaultPolicy,
        { Action: "s3:*", Effect: "Allow", Resource: "*" },
      ],
      Version: "2012-10-17",
    },
    PolicyName: "ApiLambdaGET2ServiceRoleDefaultPolicy934FD89B",
  });
});

test("attachPermissionsToRoute", async () => {
  const stack = new Stack(new App({ name: "api" }), "stack");
  const api = new Api(stack, "Api", {
    routes: {
      "GET /": "test/lambda.handler",
      "GET /2": "test/lambda.handler",
    },
  });
  api.attachPermissionsToRoute("GET /", ["s3"]);
  hasResource(stack, "AWS::IAM::Policy", {
    PolicyDocument: {
      Statement: [
        lambdaDefaultPolicy,
        { Action: "s3:*", Effect: "Allow", Resource: "*" },
      ],
      Version: "2012-10-17",
    },
    PolicyName: "ApiLambdaGETServiceRoleDefaultPolicy013A8DEA",
  });
  hasResource(stack, "AWS::IAM::Policy", {
    PolicyDocument: {
      Statement: [lambdaDefaultPolicy],
      Version: "2012-10-17",
    },
    PolicyName: "ApiLambdaGET2ServiceRoleDefaultPolicy934FD89B",
  });
});

test("attachPermissions-after-addRoutes", async () => {
  const app = new App({ name: "api" });
  const stackA = new Stack(app, "stackA");
  const stackB = new Stack(app, "stackB");
  const api = new Api(stackA, "Api", {
    routes: {
      "GET /": "test/lambda.handler",
      "GET /2": "test/lambda.handler",
    },
  });
  api.attachPermissions(["s3"]);
  api.addRoutes(stackB, {
    "GET /3": "test/lambda.handler",
  });
  hasResource(stackA, "AWS::IAM::Policy", {
    PolicyDocument: {
      Statement: [
        lambdaDefaultPolicy,
        { Action: "s3:*", Effect: "Allow", Resource: "*" },
      ],
      Version: "2012-10-17",
    },
    PolicyName: "ApiLambdaGETServiceRoleDefaultPolicy013A8DEA",
  });
  hasResource(stackA, "AWS::IAM::Policy", {
    PolicyDocument: {
      Statement: [
        lambdaDefaultPolicy,
        { Action: "s3:*", Effect: "Allow", Resource: "*" },
      ],
      Version: "2012-10-17",
    },
    PolicyName: "ApiLambdaGET2ServiceRoleDefaultPolicy934FD89B",
  });
  hasResource(stackB, "AWS::IAM::Policy", {
    PolicyDocument: {
      Statement: [
        lambdaDefaultPolicy,
        { Action: "s3:*", Effect: "Allow", Resource: "*" },
      ],
      Version: "2012-10-17",
    },
    PolicyName: "LambdaGET3ServiceRoleDefaultPolicy21DC01C7",
  });
});

test("arn property", async () => {
  const stack = new Stack(new App({ name: "api" }), "stack");
  const api = new Api(stack, "Api", {});
  expect(api.httpApiArn).toBeDefined();

  const apiId = api.httpApi.apiId;
  const region = Stack.of(api).region;
  const partition = Stack.of(api).partition;

  expect(api.httpApiArn).toContain(
    `arn:${partition}:apigateway:${region}::/apis/${apiId}`
  );
});<|MERGE_RESOLUTION|>--- conflicted
+++ resolved
@@ -210,13 +210,8 @@
   });
 });
 
-<<<<<<< HEAD
 test("accessLog-props-with-retention", async () => {
   const stack = new Stack(new App({ name: "api" }), "stack");
-=======
-test("accessLog.retention: string", async () => {
-  const stack = new Stack(new App(), "stack");
->>>>>>> a9621a7e
   new Api(stack, "Api", {
     accessLog: {
       format: "$context.requestTime",
@@ -233,13 +228,8 @@
   });
 });
 
-<<<<<<< HEAD
 test("accessLog-props-with-retention-invalid", async () => {
   const stack = new Stack(new App({ name: "api" }), "stack");
-=======
-test("accessLog.retention: string invalid", async () => {
-  const stack = new Stack(new App(), "stack");
->>>>>>> a9621a7e
   expect(() => {
     new Api(stack, "Api", {
       accessLog: {
