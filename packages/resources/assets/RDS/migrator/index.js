"use strict";

import path from "path";
import { Kysely, Migrator, NO_MIGRATIONS, FileMigrationProvider } from "kysely";
import { DataApiDialect } from "kysely-data-api";
import RDSDataService from "aws-sdk/clients/rdsdataservice";
import url from "url";

export async function handler(evt) {
  const db = new Kysely({
    dialect: new DataApiDialect({
      mode: process.env.RDS_ENGINE_MODE,
      driver: {
        client: new RDSDataService(),
        database: evt?.database || process.env.RDS_DATABASE,
        secretArn: process.env.RDS_SECRET,
        resourceArn: process.env.RDS_ARN,
      },
    }),
  });

  const migrator = new Migrator({
    db,
<<<<<<< HEAD
    provider: new FileMigrationProvider(
      path.resolve(process.env.RDS_MIGRATIONS_PATH)
    ),
=======
    provider: process.env.LAMBDA_TASK_ROOT
      ? new FileMigrationProvider(path.resolve(process.env.RDS_MIGRATIONS_PATH))
      : new DynamicFileMigrationProvider(
          path.resolve(process.env.RDS_MIGRATIONS_PATH)
        ),
>>>>>>> da5924ed
  });

  if (!evt.type || evt.type === "latest") {
    const response = await migrator.migrateToLatest();
    return response;
  }

  if (evt.type === "to") {
    if (!evt.data.name) return await migrator.migrateTo(NO_MIGRATIONS);
    const result = await migrator.migrateTo(evt.data.name);
    const err =
      result.error || result.results?.find((r) => r.status === "Error");
    if (err) throw err;
    return result;
  }

  if (evt.type === "list") {
    return await migrator.getMigrations();
  }
}

class DynamicFileMigrationProvider {
  #migrationFolderPath;

  constructor(migrationFolderPath) {
    this.#migrationFolderPath = migrationFolderPath;
  }

  async getMigrations() {
    // Import these dynamically so that we don't have any top level
    // node dependencies.
    const fs = await import("fs/promises");
    const path = await import("path");

    const migrations = {};
    const files = await fs.readdir(this.#migrationFolderPath);

    for (const fileName of files) {
      if (
        (fileName.endsWith(".js") || fileName.endsWith(".ts")) &&
        !fileName.endsWith(".d.ts")
      ) {
        const fullPath = path.join(this.#migrationFolderPath, fileName);
        const copy = fullPath + Date.now().toString() + ".js";
        try {
          await fs.copyFile(fullPath, copy);
          const migration = await import(url.pathToFileURL(copy).href);
          migrations[fileName.substring(0, fileName.length - 3)] = migration;
        } catch (ex) {
          console.error(ex);
        }
        await fs.rm(copy);
      }
    }

    return migrations;
  }
}<|MERGE_RESOLUTION|>--- conflicted
+++ resolved
@@ -21,17 +21,11 @@
 
   const migrator = new Migrator({
     db,
-<<<<<<< HEAD
-    provider: new FileMigrationProvider(
-      path.resolve(process.env.RDS_MIGRATIONS_PATH)
-    ),
-=======
     provider: process.env.LAMBDA_TASK_ROOT
       ? new FileMigrationProvider(path.resolve(process.env.RDS_MIGRATIONS_PATH))
       : new DynamicFileMigrationProvider(
           path.resolve(process.env.RDS_MIGRATIONS_PATH)
         ),
->>>>>>> da5924ed
   });
 
   if (!evt.type || evt.type === "latest") {
